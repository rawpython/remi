"""
   Licensed under the Apache License, Version 2.0 (the "License");
   you may not use this file except in compliance with the License.
   You may obtain a copy of the License at

       http://www.apache.org/licenses/LICENSE-2.0

   Unless required by applicable law or agreed to in writing, software
   distributed under the License is distributed on an "AS IS" BASIS,
   WITHOUT WARRANTIES OR CONDITIONS OF ANY KIND, either express or implied.
   See the License for the specific language governing permissions and
   limitations under the License.
"""

import remi.gui as gui
import remi.server
from remi import start, App
import imp
import inspect
import sys
import os #for path handling
import prototypes
import editor_widgets
import html_helper


class ResizeHelper(gui.Widget):
    def __init__(self, **kwargs):
        super(ResizeHelper, self).__init__(**kwargs)
        self.style['float'] = 'none'
        self.style['background-image'] = "url('/res/resize.png')"
        self.style['background-color'] = "rgba(255,255,255,0.5)"
        self.style['position'] = 'absolute'
        self.style['left']='0px'
        self.style['top']='0px'
        self.attributes['draggable'] = 'true'
        self.attributes['ondragstart'] = "this.style.cursor='move'; event.dataTransfer.dropEffect = 'move';   event.dataTransfer.setData('application/json', JSON.stringify(['resize',event.target.id,(event.clientX),(event.clientY)]));"
        self.attributes['ondragover'] = "event.preventDefault();"   
        self.attributes['ondrop'] = "event.preventDefault();return false;"
        self.parent = None
        self.refWidget = None
        
    def setup(self, refWidget, newParent):
        #refWidget is the target widget that will be resized
        #newParent is the container
        if self.parent:
            try:
                self.parent.remove_child(self)
            except:
                #there was no ResizeHelper placed
                pass
        if newParent==None:
            return
        self.parent = newParent
        self.refWidget = refWidget
        try:
            self.parent.append(self)
        except:
            #the selected widget's parent can't contain a ResizeHelper
            pass
        self.update_position()
            
    def on_dropped(self, left, top):
        try:
            if ('left' in self.refWidget.style) and ('top' in self.refWidget.style) and ('height' in self.refWidget.style) and ('width' in self.refWidget.style) and ('height' in self.style) and ('width' in self.style):
                self.refWidget.style['width'] = gui.to_pix(gui.from_pix(self.refWidget.style['width']) + gui.from_pix(left) - gui.from_pix(self.style['left']))
                self.refWidget.style['height'] = gui.to_pix(gui.from_pix(self.refWidget.style['height']) + gui.from_pix(top) - gui.from_pix(self.style['top']))
        except:
            pass
        self.update_position()
        
    def update_position(self):
        if self.refWidget == None:
            return
        if self.refWidget.style['position'] != 'absolute' or ('right' in self.refWidget.style) or ('bottom' in self.refWidget.style):
            self.style['display'] = 'none'
            return
        try:
            self.style['position'] = 'absolute'
            self.style['display'] = 'block'
            if ('left' in self.refWidget.style) and ('top' in self.refWidget.style) and ('height' in self.refWidget.style) and ('width' in self.refWidget.style) and ('height' in self.style) and ('width' in self.style):
                self.style['left'] = gui.to_pix(gui.from_pix(self.refWidget.style['width'])+gui.from_pix(self.refWidget.style['left'])-gui.from_pix(self.style['width'])/2)
                self.style['top'] = gui.to_pix(gui.from_pix(self.refWidget.style['height'])+gui.from_pix(self.refWidget.style['top'])-gui.from_pix(self.style['height'])/2)
        except:
            self.style['display'] = 'none'


class Project(gui.Widget):
    """ The editor project is pure html with specific tag attributes
        This class loads and save the project file, 
        and also compiles a project in python code.
    """
    def __init__(self, **kwargs):
        super(Project, self).__init__(**kwargs)
    
        self.style['position'] = 'relative'    
        self.style['overflow'] = 'auto'
        self.style['background-color'] = 'rgb(250,248,240)'
    
    def new(self):
        #remove the main widget
        pass
            
    def load(self, ifile, configuration):
        self.ifile = ifile
        
        _module = imp.load_source('project', self.ifile) #imp.load_source('module.name', '/path/to/file.py')
        
        configuration.configDict = _module.configuration
        
        #finding App class
        clsmembers = inspect.getmembers(_module, inspect.isclass)
        for (name, value) in clsmembers:
            if issubclass(value,App) and name!='App':
                return value.construct_ui(self)
        return None                                           
            
    def check_pending_listeners(self, widget, widgetVarName, force=False):
        code_nested_listener = ''
        #checking if pending listeners code production can be solved
        for event in self.pending_listener_registration:
            #print("widget: %s   source:%s    listener:%s"%(str(id(widget)),event['eventsource'].path_to_this_widget,event['eventlistener'].path_to_this_widget))
            if force or (hasattr(event['eventsource'],'path_to_this_widget') and hasattr(event['eventlistener'],'path_to_this_widget')):
                if (force or (widget.attributes['editor_varname'] in event['eventsource'].path_to_this_widget and widget.attributes['editor_varname'] in event['eventlistener'].path_to_this_widget)) and event['done']==False:
                    #this means that this is the root node from where the leafs(listener and source) departs, hre can be set the listener
                    if not event['eventsource'] in self.known_project_children or not event['eventlistener'] in self.known_project_children:
                        continue
                    event['done'] = True
                    
                    source_filtered_path=event['eventsource'].path_to_this_widget[:]
                    listener_filtered_path=event['eventlistener'].path_to_this_widget[:]
                    for v in widget.path_to_this_widget:
                        if v in source_filtered_path:
                            source_filtered_path.remove(v)
                            listener_filtered_path.remove(v)
                    event['eventsource'].path_to_this_widget = source_filtered_path
                    event['eventlistener'].path_to_this_widget = listener_filtered_path

                    sourcename = widgetVarName
                    if len(source_filtered_path)>0:
                        if len(source_filtered_path)>1:
                            sourcename = "self.children['" + "'].children['".join(source_filtered_path) + "']"
                        else:
                            sourcename = event['eventsource'].attributes['editor_varname']
                    if force==True:
                        if self.children['root'].attributes['editor_varname'] in source_filtered_path:
                            source_filtered_path.remove(self.children['root'].attributes['editor_varname'])
                        sourcename = self.children['root'].attributes['editor_varname']
                        if len(source_filtered_path)>0:
                            sourcename = ("%s.children['" + "'].children['".join(source_filtered_path) + "']")%self.children['root'].attributes['editor_varname']

                    listenername = "self"
                    if len(listener_filtered_path)>0:
                        if len(listener_filtered_path)>1:
                            listenername = "self.children['" + "'].children['".join(listener_filtered_path) + "']"
                        else:
                            listenername = event['eventlistener'].attributes['editor_varname']
                    if force==True:
                        if self.children['root'].attributes['editor_varname'] in listener_filtered_path:
                            listener_filtered_path.remove(self.children['root'].attributes['editor_varname'])
                        listenername = self.children['root'].attributes['editor_varname']
                        if len(listener_filtered_path)>0:
                            listenername = ("%s.children['" + "'].children['".join(listener_filtered_path) + "']")%self.children['root'].attributes['editor_varname']
                    if event['eventlistener'] == widget:
                        listenername = widgetVarName
                    code_nested_listener += prototypes.proto_set_listener%{'sourcename':sourcename, 
                                                'register_function':  event['setoneventfuncname'],
                                                'listenername': listenername,
                                                'listener_function': event['listenerfuncname']}                
                    if not event['eventlistener'].identifier in self.code_declared_classes:
                        self.code_declared_classes[event['eventlistener'].identifier] = ''
                    self.code_declared_classes[event['eventlistener'].identifier] += event['listenerClassFunction']
        return code_nested_listener
        
    def repr_widget_for_editor(self, widget): #widgetVarName is the name with which the parent calls this instance
        self.known_project_children.append(widget)
        if hasattr(widget, 'path_to_this_widget'):
            widget.path_to_this_widget.append( widget.attributes['editor_varname'] )
        else:
            widget.path_to_this_widget = []
        
        print(widget.attributes['editor_varname'])
        
        code_nested = '' #the code strings to return
        
        if not hasattr( widget, 'attributes' ):
            return '' #no nested code
            
        widgetVarName = widget.attributes['editor_varname']
        newClass = widget.attributes['editor_newclass'] == 'True'
        classname =  'CLASS' + widgetVarName if newClass else widget.__class__.__name__
        
        code_nested = prototypes.proto_widget_allocation%{'varname': widgetVarName, 'classname': classname, 'editor_constructor': widget.attributes['editor_constructor'], 'editor_instance_id':widget.identifier}
        
        for key in widget.attributes.keys():
            if key not in html_helper.htmlInternallyUsedTags:
                code_nested += prototypes.proto_attribute_setup%{'varname': widgetVarName, 'attrname': key, 'attrvalue': widget.attributes[key]}
        for key in widget.style.keys():
            code_nested += prototypes.proto_style_setup%{'varname': widgetVarName, 'attrname': key, 'attrvalue': widget.style[key]}
        
        
        #for all the events of this widget
        for registered_event_name in widget.eventManager.listeners.keys():
            #for all the function of this widget
            for (setOnEventListenerFuncname,setOnEventListenerFunc) in inspect.getmembers(widget, predicate=inspect.ismethod):
                #if the member is decorated by decorate_set_on_listener and the function is referred to this event
                if hasattr(setOnEventListenerFunc, '_event_listener') and setOnEventListenerFunc._event_listener['eventName']==registered_event_name:
                    listenerPrototype = setOnEventListenerFunc._event_listener['prototype']
                    listener = widget.eventManager.listeners[registered_event_name]['instance']
                    listenerFunctionName = setOnEventListenerFunc._event_listener['eventName'] + "_" + widget.attributes['editor_varname']
                    
                    listenerClassFunction = prototypes.proto_code_function%{'funcname': listenerFunctionName,
                                                                            'parameters': listenerPrototype}
                    self.pending_listener_registration.append({'done':False,'eventsource':widget, 'eventlistener':listener,
                     'setoneventfuncname':setOnEventListenerFuncname,
                     'listenerfuncname': listenerFunctionName,
                     'listenerClassFunction':listenerClassFunction})
                    
        if newClass:
            widgetVarName = 'self'
                
        children_code_nested = ''
        for child_key in widget.children.keys():
            child = widget.children[child_key]
            if type(child)==str:
                #children_code_nested += prototypes.proto_layout_append%{'parentname':widgetVarName,'varname':"'%s'"%child}
                continue
            child.path_to_this_widget = widget.path_to_this_widget[:]
            children_code_nested += self.repr_widget_for_editor(child)
            children_code_nested += prototypes.proto_layout_append%{'parentname':widgetVarName,'varname':"%s,'%s'"%(child.attributes['editor_varname'],child.attributes['editor_varname'])}
        
        children_code_nested += self.check_pending_listeners(widget, widgetVarName)        
                        
        if newClass:# and not (classname in self.code_declared_classes.keys()):
            if not widget.identifier in self.code_declared_classes:
                self.code_declared_classes[widget.identifier] = ''
            self.code_declared_classes[widget.identifier] = prototypes.proto_code_class%{'classname': classname, 'superclassname': widget.attributes['editor_baseclass'],
                                                        'nested_code': children_code_nested } + self.code_declared_classes[widget.identifier]
        else:
            code_nested = code_nested + children_code_nested
        
        return code_nested

    def save(self, save_path_filename, configuration): 
        self.code_declared_classes = {}
        self.pending_listener_registration = list()
        self.known_project_children = [self,] #a list containing widgets that have been parsed and that are considered valid listeners 
        self.pending_signals_to_connect = list() #a list containing dicts {listener, emitter, register_function, listener_function}
        compiled_code = ''
        code_classes = ''
        
        ret = self.repr_widget_for_editor( self.children['root'] )
        self.path_to_this_widget = []
        code_nested = ret + self.check_pending_listeners(self,'self',True)# + self.code_listener_registration[str(id(self))]
        main_code_class = prototypes.proto_code_main_class%{'classname':configuration.configDict[configuration.KEY_PRJ_NAME],
                                                        'config_resourcepath':configuration.configDict[configuration.KEY_RESOURCEPATH],
                                                        'code_nested':code_nested, 
                                                        'mainwidgetname':self.children['root'].attributes['editor_varname']}

        if self.identifier in self.code_declared_classes.keys():
            main_code_class += self.code_declared_classes[self.identifier]
            del self.code_declared_classes[self.identifier]
            
        for key in self.code_declared_classes.keys():
            code_class = self.code_declared_classes[key]
            code_listener_setting = ''
            code_classes += code_class
        
        code_classes += main_code_class
        compiled_code = prototypes.proto_code_program%{ 'code_classes':code_classes,
                                                        'classname':configuration.configDict[configuration.KEY_PRJ_NAME],
                                                        'configuration':configuration.configDict
                                                       }
        
        print(compiled_code)
        
        if save_path_filename!=None:
            f = open(save_path_filename, "w")
            f.write(compiled_code)
            f.close()
        
        
class Editor(App):
    def __init__(self, *args):
        editor_res_path = os.path.join(os.path.dirname(__file__), 'res')
        super(Editor, self).__init__(*args, static_file_path=editor_res_path)

    def idle(self):
        self.resizeHelper.update_position()

    def main(self):
        self.mainContainer = gui.Widget(width='100%', height='100%', layout_orientation=gui.Widget.LAYOUT_VERTICAL)
        self.mainContainer.style['background-color'] = 'white'
        self.mainContainer.style['border'] = 'none'
        
        menubar = gui.MenuBar(height='4%')
        menu = gui.Menu(width='100%',height='100%')
        menu.style['z-index'] = '1'
        m1 = gui.MenuItem('File', width=150, height='100%')
        m10 = gui.MenuItem('New', width=150, height=30)
        m11 = gui.MenuItem('Open', width=150, height=30)
        m12 = gui.MenuItem('Save Your App', width=150, height=30)
        #m12.style['visibility'] = 'hidden'
        m121 = gui.MenuItem('Save', width=100, height=30)
        m122 = gui.MenuItem('Save as', width=100, height=30)
        m1.append(m10)
        m1.append(m11)
        m1.append(m12)
        m12.append(m121)
        m12.append(m122)
        
        m2 = gui.MenuItem('Edit', width=100, height='100%')
        m21 = gui.MenuItem('Cut', width=100, height=30)
        m22 = gui.MenuItem('Paste', width=100, height=30)
        m2.append(m21)
        m2.append(m22)
        
        m3 = gui.MenuItem('Project Config', width=200, height='100%')
        
        menu.append(m1)
        menu.append(m2)
        menu.append(m3)
        
        menubar.append(menu)
        
        self.toolbar = editor_widgets.ToolBar(width='100%', height='30px', margin='0px 0px')
        self.toolbar.style['border-bottom'] = '1px solid rgba(0,0,0,.12)'
        self.toolbar.add_command('/res/delete.png', self, 'toolbar_delete_clicked', 'Delete Widget')
        self.toolbar.add_command('/res/cut.png', self, 'menu_cut_selection_clicked', 'Cut Widget')
        self.toolbar.add_command('/res/paste.png', self, 'menu_paste_selection_clicked', 'Paste Widget')
        
        self.fileOpenDialog = editor_widgets.EditorFileSelectionDialog('Open Project', 'Select the project file.<br>It have to be a python program created with this editor.', False, '.', True, False, self)
        self.fileOpenDialog.set_on_confirm_value_listener(self, 'on_open_dialog_confirm')
        
        self.fileSaveAsDialog = editor_widgets.EditorFileSaveDialog('Project Save', 'Select the project folder and type a filename', False, '.', False, True, self)
        self.fileSaveAsDialog.add_fileinput_field('untitled.py')
        self.fileSaveAsDialog.set_on_confirm_value_listener(self, 'on_saveas_dialog_confirm')        

        m10.set_on_click_listener(self, 'menu_new_clicked')
        m11.set_on_click_listener(self.fileOpenDialog, 'show')
        m121.set_on_click_listener(self, 'menu_save_clicked')
        m122.set_on_click_listener(self.fileSaveAsDialog, 'show')
        m21.set_on_click_listener(self, 'menu_cut_selection_clicked')
        m22.set_on_click_listener(self, 'menu_paste_selection_clicked')
        
        m3.set_on_click_listener(self, 'menu_project_config_clicked')
        
        self.subContainer = gui.HBox(width='100%', height='96%', layout_orientation=gui.Widget.LAYOUT_HORIZONTAL)
        self.subContainer.style['position'] = 'relative'
        self.subContainer.style['overflow']='auto'
        self.subContainer.style['align-items']='stretch'
                
        #here are contained the widgets
        self.widgetsCollection = editor_widgets.WidgetCollection(self, width='100%', height='50%')
        
        self.project = Project(width='100%', height='100%')
        self.project.style['min-height'] = '400px'
        
        self.project.attributes['ondragover'] = "event.preventDefault();"
        self.EVENT_ONDROPPPED = "on_dropped"
        self.project.attributes['ondrop'] = """event.preventDefault();
                var data = JSON.parse(event.dataTransfer.getData('application/json'));
                var params={};
                if( data[0] == 'resize'){
                    document.getElementById(data[1]).style.left = parseInt(document.getElementById(data[1]).style.left) + event.clientX - data[2] + 'px';
                    document.getElementById(data[1]).style.top = parseInt(document.getElementById(data[1]).style.top) + event.clientY - data[3] + 'px';
                    params['left']=document.getElementById(data[1]).style.left;
                    params['top']=document.getElementById(data[1]).style.top;
                }
                if( data[0] == 'add'){
                    params['left']=event.clientX-event.currentTarget.getBoundingClientRect().left;
                    params['top']=event.clientY-event.currentTarget.getBoundingClientRect().top;
                }
                if( data[0] == 'move'){
                    document.getElementById(data[1]).style.left = parseInt(document.getElementById(data[1]).style.left) + event.clientX - data[2] + 'px';
                    document.getElementById(data[1]).style.top = parseInt(document.getElementById(data[1]).style.top) + event.clientY - data[3] + 'px';
                    params['left']=document.getElementById(data[1]).style.left;
                    params['top']=document.getElementById(data[1]).style.top;
                }
                
                sendCallbackParam(data[1],'%(evt)s',params);
                
                return false;""" % {'evt':self.EVENT_ONDROPPPED}
        self.project.attributes['editor_varname'] = 'App'
        self.project.attributes[self.project.EVENT_ONKEYDOWN] = """
                var params={};
                params['keypressed']=event.keyCode;
                sendCallbackParam('%(id)s','%(evt)s',params);
                if(event.keyCode==46){
                    return false;
                }
            """ % {'id':str(id(self)), 'evt':self.project.EVENT_ONKEYDOWN}
        
        self.projectConfiguration = editor_widgets.ProjectConfigurationDialog('Project Configuration', 'Write here the configuration for your project.')
        
        self.attributeEditor = editor_widgets.EditorAttributes(self, width='100%')
        self.attributeEditor.style['overflow'] = 'hide'
        self.signalConnectionManager = editor_widgets.SignalConnectionManager(width='100%', height='50%')
        
        self.mainContainer.append(menubar)
        self.mainContainer.append(self.subContainer)
        
        self.subContainerLeft = gui.Widget(width='20%', height='100%')
        self.subContainerLeft.style['position'] = 'relative'
        self.subContainerLeft.style['left'] = '0px'
        self.subContainerLeft.append(self.widgetsCollection)
        self.subContainerLeft.append(self.signalConnectionManager)
        self.subContainerLeft.add_class('RaisedFrame')
        
        self.centralContainer = gui.VBox(width='56%', height='100%')
        self.centralContainer.append(self.toolbar)
        self.centralContainer.append(self.project)
        
        self.subContainerRight = gui.Widget(width='24%', height='100%')
        self.subContainerRight.style['position'] = 'absolute'
        self.subContainerRight.style['right'] = '0px'
        self.subContainerRight.style['overflow'] = 'scroll'
        self.subContainerRight.add_class('RaisedFrame')
        
        self.instancesWidget = editor_widgets.InstancesWidget(width='100%')
        self.instancesWidget.dropDown.set_on_change_listener(self, 'on_widget_selection')
        
        self.subContainerRight.append(self.instancesWidget)
        self.subContainerRight.append(self.attributeEditor)
        
        self.subContainer.append(self.subContainerLeft)
        self.subContainer.append(self.centralContainer)
        self.subContainer.append(self.subContainerRight)
        self.project.style['position'] = 'relative'
        
        self.resizeHelper = ResizeHelper(width=16, height=16)
        self.menu_new_clicked()
        
        self.projectPathFilename = ''
        self.editCuttedWidget = None #cut operation, contains the cutted tag
        
        # returning the root widget
        return self.mainContainer
    
    def configure_widget_for_editing(self, widget):
        """ A widget have to be added to the editor, it is configured here in order to be conformant 
            to the editor
        """
        
        if not 'editor_varname' in widget.attributes:
            return
        
        #here, the standard onclick function of the widget is overridden with a custom function
        #this function redirect the onclick event to the editor App in order to manage the event
        #detecting the widget selection
        typefunc = type(widget.onclick)
        widget.onclick = typefunc(onclick_with_instance, widget)
        widget.attributes[widget.EVENT_ONCLICK] = "sendCallback('%s','%s');event.stopPropagation();event.preventDefault();" % (widget.identifier, widget.EVENT_ONCLICK)
        widget.editor = self
        
        #setup of the on_dropped function of the widget in order to manage the dragNdrop 
        widget.__class__.on_dropped = on_dropped

        #drag properties
        #widget.style['resize'] = 'both'
        widget.style['overflow'] = 'auto'
        widget.attributes['draggable'] = 'true'
        widget.attributes['ondragstart'] = """this.style.cursor='move'; event.dataTransfer.dropEffect = 'move'; event.dataTransfer.setData('application/json', JSON.stringify(['move',event.target.id,(event.clientX),(event.clientY)]));"""
        widget.attributes['ondragover'] = "event.preventDefault();"   
        widget.EVENT_ONDROPPPED = "on_dropped"
        widget.attributes['ondrop'] = """
                var data = JSON.parse(event.dataTransfer.getData('application/json'));
                var params={};
                if( data[0] == 'add'){
                    console.debug('addd---------------------------------------------');
                    sendCallback('%(id)s','%(event_click)s');
                    console.debug('dopo---------------------------------------------');
                    params['left']=event.clientX-event.currentTarget.getBoundingClientRect().left;
                    params['top']=event.clientY-event.currentTarget.getBoundingClientRect().top;
                    sendCallbackParam(data[1],'%(evt)s',params);
                    event.stopPropagation();
                    event.preventDefault();
                }
                
                
                return false;""" % {'evt':widget.EVENT_ONDROPPPED, 'id': widget.identifier, 'event_click': widget.EVENT_ONCLICK}
                
        widget.attributes['tabindex']=str(self.tabindex)
        if not 'position' in widget.style.keys():
            widget.style['position'] = 'absolute'
        if not 'left' in widget.style.keys():
            widget.style['left'] = '1px'
        if not 'top' in widget.style.keys():
            widget.style['top'] = '1px'
        self.tabindex += 1
        
    def add_widget_to_editor(self, widget, parent = None, root_tree_node = True):
        if parent == None:
            parent = self.selectedWidget
        self.configure_widget_for_editing(widget)
        key = "root" if parent==self.project else widget.identifier
        if root_tree_node:
            parent.append(widget,key)
<<<<<<< HEAD
        dcopy = widget.children.copy()
        for child in dcopy.values():
=======
            if self.selectedWidget == self.project:
                self.on_widget_selection( widget )
        for child in widget.children.values():
>>>>>>> ae0a1077
            if type(child) == str:
                continue
            self.add_widget_to_editor(child, widget, False)
        self.instancesWidget.update(self.project, self.selectedWidget)
    
    def on_widget_selection(self, widget):
        self.remove_box_shadow_selected_widget()
        self.selectedWidget = widget
        self.selectedWidget.style['box-shadow'] = '0 0 10px rgb(33,150,243)'
        self.signalConnectionManager.update(self.selectedWidget, self.project)
        self.attributeEditor.set_widget( self.selectedWidget )
        parent = remi.server.get_method_by_id(self.selectedWidget.attributes['data-parent-widget'])
        self.resizeHelper.setup(widget,parent)
        self.instancesWidget.update(self.project, self.selectedWidget)
        print("selected widget: " + widget.identifier)
        
    def menu_new_clicked(self):
        print('new project')
        self.project.new()
        self.tabindex = 0 #incremental number to allow widgets selection
        self.selectedWidget = self.project
        self.resizeHelper.setup(None, None)
        if 'root' in self.project.children.keys():
            self.project.remove_child( self.project.children['root'] )

    def on_open_dialog_confirm(self, filelist):
        if len(filelist):
            widgetTree = self.project.load(filelist[0], self.projectConfiguration)
            if widgetTree!=None:
                self.add_widget_to_editor( widgetTree )
            self.projectPathFilename = filelist[0]
        
    def menu_save_clicked(self):
        #the resizeHelper have to be removed
        self.resizeHelper.setup(None, None)
        if self.projectPathFilename == '':
            self.fileSaveAsDialog.show()
        else:
            self.remove_box_shadow_selected_widget()
            self.project.save(self.projectPathFilename, self.projectConfiguration)
    
    def remove_box_shadow_selected_widget(self):
        if 'box-shadow' in self.selectedWidget.style.keys():
            del self.selectedWidget.style['box-shadow']
        
    def on_saveas_dialog_confirm(self, path):
        #the resizeHelper have to be removed
        self.resizeHelper.setup(None, None)
        if len(path):
            self.projectPathFilename = path + '/' + self.fileSaveAsDialog.get_fileinput_value()
            print("file:%s"%self.projectPathFilename)
            self.remove_box_shadow_selected_widget()
            self.project.save(self.projectPathFilename, self.projectConfiguration)
            
    def menu_cut_selection_clicked(self):
        if self.selectedWidget==self.project:
            return
        self.resizeHelper.setup(None, None)
        parent = remi.server.get_method_by_id(self.selectedWidget.attributes['data-parent-widget'])
        self.editCuttedWidget = self.selectedWidget
        parent.remove_child(self.selectedWidget)
        self.selectedWidget = parent
        self.instancesWidget.update(self.project, self.selectedWidget)
        print("tag cutted:" + self.editCuttedWidget.identifier)

    def menu_paste_selection_clicked(self):
        if self.editCuttedWidget != None:
            key = "root" if self.selectedWidget==self.project else self.editCuttedWidget.identifier
            self.selectedWidget.append(self.editCuttedWidget, key)
            self.editCuttedWidget = None
            self.instancesWidget.update(self.project, self.selectedWidget)

    def menu_project_config_clicked(self):
        self.projectConfiguration.show(self)

    def toolbar_delete_clicked(self):
        if self.selectedWidget==self.project:
            return
        self.resizeHelper.setup(None, None)
        parent = remi.server.get_method_by_id(self.selectedWidget.attributes['data-parent-widget'])
        parent.remove_child(self.selectedWidget)
        self.instancesWidget.update(self.project, self.selectedWidget)
        self.selectedWidget = parent
        print("tag deleted")
        
    def onkeydown(self, keypressed):
        if keypressed==46: #46 the delete keycode
            self.toolbar_delete_clicked()
        print("Key pressed: " + str(keypressed))

        
#function overload for widgets that have to be editable
#the normal onfocus function does not returns the widget instance
#def onfocus_with_instance(self):
#    return self.eventManager.propagate(self.EVENT_ONFOCUS, [self])
def onclick_with_instance(self):
    #return self.eventManager.propagate(self.EVENT_ON_WIDGET_SELECTION, [self])
    self.editor.on_widget_selection(self)
    
def on_dropped(self, left, top):
    if len(left)<1:
        left='0px'
    if len(top)<1:
        top='0px'
    self.style['left']=left
    self.style['top']=top

def main():
    #p = Project()
    #root = p.load('./example_project.py')
    #p.append(root, "root")
    #p.save(None)
    
    # starts the webserver
    # optional parameters
    # start(MyApp,address='127.0.0.1', port=8081, multiple_instance=False,enable_file_cache=True, update_interval=0.1, start_browser=True)
    start(Editor, debug=False, address='0.0.0.0', port=8082)
    
if __name__ == "__main__":
    main()<|MERGE_RESOLUTION|>--- conflicted
+++ resolved
@@ -496,14 +496,10 @@
         key = "root" if parent==self.project else widget.identifier
         if root_tree_node:
             parent.append(widget,key)
-<<<<<<< HEAD
-        dcopy = widget.children.copy()
-        for child in dcopy.values():
-=======
             if self.selectedWidget == self.project:
                 self.on_widget_selection( widget )
+        #dcopy = widget.children.copy()
         for child in widget.children.values():
->>>>>>> ae0a1077
             if type(child) == str:
                 continue
             self.add_widget_to_editor(child, widget, False)
