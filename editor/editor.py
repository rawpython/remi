--- conflicted
+++ resolved
@@ -27,7 +27,7 @@
 class ResizeHelper(gui.Widget):
     def __init__(self, project, **kwargs):
         super(ResizeHelper, self).__init__(**kwargs)
-<<<<<<< HEAD
+
         self.style['float'] = 'none'
         self.style['background-image'] = "url('/res/resize.png')"
         self.style['background-color'] = "rgba(255,255,255,0.0)"
@@ -35,15 +35,7 @@
         self.style['left']='0px'
         self.style['top']='0px'
         self.project = project
-=======
-        self.style.update({'float':'none', 
-            'background-image':"url('/res/resize.png')", 
-            'background-color':"rgba(255,255,255,0.0)", 
-            'position':'absolute', 'left':'0px', 'top':'0px'})
-        self.attributes.update({'draggable':'true',
-            'ondragstart':"this.style.cursor='move'; event.dataTransfer.dropEffect = 'move';   event.dataTransfer.setData('application/json', JSON.stringify(['resize',event.target.id,(event.clientX),(event.clientY)]));",
-            'ondragover':"event.preventDefault();", 'ondrop':"event.preventDefault();return false;"})
->>>>>>> 8ea080bb
+
         self.parent = None
         self.refWidget = None
         self.active = False
@@ -106,7 +98,7 @@
 class DragHelper(gui.Widget):
     def __init__(self, project, **kwargs):
         super(DragHelper, self).__init__(**kwargs)
-<<<<<<< HEAD
+
         self.style['float'] = 'none'
         self.style['background-image'] = "url('/res/drag.png')"
         self.style['background-color'] = "rgba(255,255,255,0.0)"
@@ -114,18 +106,7 @@
         self.style['left']='0px'
         self.style['top']='0px'
         self.project = project
-=======
-        self.style.update({'float':'none',
-            'background-image':"url('/res/drag.png')",
-            'background-color':"rgba(255,255,255,0.0)",
-            'position':'absolute',
-            'left':'0px',
-            'top':'0px'})
-        self.attributes.update({'draggable':'true',
-            'ondragstart':"this.style.cursor='move'; event.dataTransfer.dropEffect = 'move';   event.dataTransfer.setData('application/json', JSON.stringify(['resize',event.target.id,(event.clientX),(event.clientY)]));",
-            'ondragover':"event.preventDefault();",   
-            'ondrop':"event.preventDefault();return false;"})
->>>>>>> 8ea080bb
+
         self.parent = None
         self.refWidget = None
         self.active = False
