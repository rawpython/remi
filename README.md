
<p align="center">
    <img src="https://raw.githubusercontent.com/dddomodossola/remi/development/remi/res/logo.png" width="430">
</p>

<p align="center" style="font-size:30px;">
    A Platform-independent Python GUI library for your applications
</p>


Remi is a GUI library for Python applications which transpiles an application's interface into HTML to be rendered in a web browser. This removes platform-specific dependencies and lets you easily develop cross-platform applications in Python!


Do you need support? Reach us on:
<p align="center">
<a href="https://www.reddit.com/r/RemiGUI" style="font-size:25px">Reddit - (subreddit RemiGUI)</a>
</p>


Would you like a **rapid overview**? Here is an online example, thanks to the powerful repl.it 
<p align="center">
<a href="http://remiexample--daviderosa.repl.co/ " style="font-size:25px">live example at repl.it</a>
</p>


There is also a drag n drop GUI editor. Look at the [Editor](https://github.com/dddomodossola/remi/tree/master/editor) subfolder to download your copy, or try it first at:
<p align="center">
<a href="http://remiguieditor--daviderosa.repl.co/ " style="font-size:25px">live try GUI editor overview at repl.it</a>
</p>


Changelog
===
<<<<<<< HEAD
The current branch includes improvements about resource files handling. 
App constructor accepts **static_file_path** parameter. Its value have to be a dictionary, where elements represents named resources paths.
=======
The current branch includes a bunch of updates.
The major changes are related to the event infrastructure. Now, an event listener can be registered as:
```
widget.eventname.connect(listener)
```
>>>>>>> 7fcce47b

i.e.
```python
super(MyApp, self).__init__(*args, static_file_path = {'my_resources':'./files/resources/', 'my_other_res':'./other/'})
```
<<<<<<< HEAD
To address a specific resource, the user have to specify the resource folder key, prepending it to the filename in the format **'/key:'**
i.e.
```python
my_widget.attributes['background-image'] = "url('/my_resources:image.png')"
```
Subfolders are accepted, and so:
```python
my_widget.attributes['background-image'] = "url('/my_resources:subfolder/other_subfolder/image.png')"
```
=======
widget.set_on_xxx_listener(listener)
```

And so, in order to register a listener for the *onclick* event, you can do *button.onclick.connect(myapp.on_button_pressed)*.

The previous dialect is still compatible.


The parameter host_name is now deprecated. The server automatically catches the address where to connect from the HTTP request.
>>>>>>> 7fcce47b


Getting Started
===
For a **stable** version:
```
pip install remi
```

For the most updated **experimental** version [Download](https://github.com/dddomodossola/remi/archive/master.zip) or check out Remi from git and install

```
python setup.py install
```
or install directly using pip

```
pip install git+https://github.com/dddomodossola/remi.git
```

Then start the test script:
```
python widgets_overview_app.py
```


Remi
===
Platform independent Python GUI library. In less than 100 Kbytes of source code, perfect for your diet.

<p align="center">
    <img src="https://raw.githubusercontent.com/dddomodossola/remi/development/remi/res/screenshot.png" title="Widgets overview">
</p>

Remi enables developers to create platform independent GUI with Python. The entire GUI is converted to HTML and is rendered in your browser. **No HTML** is required, Remi automatically translates your Python code into HTML. When your app starts, it starts a web server that will be accessible on your network.

A basic application appears like this:

```py
import remi.gui as gui
from remi import start, App

class MyApp(App):
    def __init__(self, *args):
        super(MyApp, self).__init__(*args)

    def main(self):
        container = gui.VBox(width=120, height=100)
        self.lbl = gui.Label('Hello world!')
        self.bt = gui.Button('Press me!')

        # setting the listener for the onclick event of the button
        self.bt.onclick.connect(self.on_button_pressed)

        # appending a widget to another, the first argument is a string key
        container.append(self.lbl)
        container.append(self.bt)

        # returning the root widget
        return container

    # listener function
    def on_button_pressed(self, widget):
        self.lbl.set_text('Button pressed!')
        self.bt.set_text('Hi!')

# starts the web server
start(MyApp)
```

In order to see the user interface, open your preferred browser and type "http://127.0.0.1:8081".
You can change the URL address by specific **kwargs at `start` function call. This will be discussed later.

Tested on Android, Linux, Windows.
Useful on Raspberry Pi for Python script development. It allows interacting with your Raspberry Pi remotely from your mobile device.


FAQ
===
- **Why another GUI lib?**
Kivy, PyQT, and PyGObject all require native code for the host operating system, which means installing or compiling large dependencies. Remi needs only a web browser to show your GUI.

- **Do I need to know HTML?**
NO, It is not required, you have to code only in Python.

- **Which browsers can I use this with?**
Tested on Chrome Firefox and Edge (on Windows, Linux, and Android) and haven't tested it elsewhere. It will probably work fine elsewhere though!

- **Is it open source?**
For sure! Remi is released under the Apache License. See the ``LICENSE`` file for more details.

- **Do I need some kind of web server?**
No, it's included.


Brief tutorial
===
Import Remi library and some other useful stuff.

```py
import remi.gui as gui
from remi import start, App
```

Subclass the `App` class and declare a `main` function that will be the entry point of the application. Inside the main function you have to <code>return</code> the root widget.

```py
class MyApp(App):
    def __init__(self, *args):
        super(MyApp, self).__init__(*args)

    def main(self):
        lbl = gui.Label("Hello world!", width=100, height=30)

        # return of the root widget
        return lbl
```

Outside the main class start the application calling the function `start` passing as parameter the name of the class you declared previously.

```py
# starts the webserver
start(MyApp)
```

Run the script. If all it's OK the GUI will be opened automatically in your browser, otherwise, you have to type in the address bar "http://127.0.0.1:8081".

You can customize optional parameters in the `start` call like.

```py
start(MyApp,address='127.0.0.1', port=8081, multiple_instance=False, enable_file_cache=True, update_interval=0.1, start_browser=True)
```

Parameters:
- address: network interface IP
- port: listen port
- multiple_instance: boolean, if True multiple clients that connect to your script has different App instances (identified by unique cookie session identifier)
- enable_file_cache: boolean, if True enable resource caching
- update_interval: GUI update interval in seconds. If zero, the update happens at each change. If zero, the App.idle method is not called.
- start_browser: boolean that defines if the browser should be opened automatically at startup
- standalone: boolean, indicates where to run the application as a standard Desktop application with its own window. If False, the interface is shown in a browser webpage.

Additional Parameters:
- username: for a basic HTTP authentication
- password: for a basic HTTP authentication
- certfile: SSL certificate filename
- keyfile: SSL key file
- ssl_version: authentication version (i.e. ssl.PROTOCOL_TLSv1_2). If None disables SSL encryption

All widgets constructors accept two standards**kwargs that are:
- width: can be expressed as int (and is interpreted as a pixel) or as str (and you can specify the measuring unit like '10%')
- height: can be expressed as int (and is interpreted as a pixel) or as str (and you can specify the measuring unit like '10%')


Events and callbacks
===
Widgets expose a set of events that happen during user interaction.
Such events are a convenient way to define the application behavior.
Each widget has its own callbacks, depending on the type of user interaction it allows.
The specific callbacks for the widgets will be illustrated later.

In order to register a function as an event listener you have to call a function like eventname.connect (i.e. onclick.connect) passing as parameters the callback that will manage the event.
Follows an example:

```py
import remi.gui as gui
from remi import start, App

class MyApp(App):
    def __init__(self, *args):
        super(MyApp, self).__init__(*args)

    def main(self):
        container = gui.VBox(width=120, height=100)
        self.lbl = gui.Label('Hello world!')
        self.bt = gui.Button('Press me!')

        # setting the listener for the onclick event of the button
        self.bt.onclick.connect(self.on_button_pressed)

        # appending a widget to another, the first argument is a string key
        container.append(self.lbl)
        container.append(self.bt)

        # returning the root widget
        return container

    # listener function
    def on_button_pressed(self, widget):
        self.lbl.set_text('Button pressed!')
        self.bt.set_text('Hi!')

# starts the web server
start(MyApp)
```

In the shown example *self.bt.onclick.connect(self.on_button_pressed)* registers the self's *on_button_pressed* function as a listener for the event *onclick* exposed by the Button widget.
Simple, easy.

Listener's callbacks will receive the emitter's instance firstly, then all other parameters provided by the specific event.


Besides the standard event registration (as aforementioned), it is possible to pass user parameters to listener functions. This can be achieves appending parameters to the *connect* function call.

```py
import remi.gui as gui
from remi import start, App

class MyApp(App):
    def __init__(self, *args):
        super(MyApp, self).__init__(*args)

    def main(self):
        container = gui.VBox(width=120, height=100)
        self.lbl = gui.Label('Hello world!')
        self.bt = gui.Button('Hello name!')
        self.bt2 = gui.Button('Hello name surname!')

        # setting the listener for the onclick event of the buttons
        self.bt.onclick.connect(self.on_button_pressed, "Name")
        self.bt2.onclick.connect(self.on_button_pressed, "Name", "Surname")

        # appending a widget to another
        container.append(self.lbl)
        container.append(self.bt)
        container.append(self.bt2)

        # returning the root widget
        return container

    # listener function
    def on_button_pressed(self, widget, name='', surname=''):
        self.lbl.set_text('Button pressed!')
        widget.set_text('Hello ' + name + ' ' + surname)

# starts the web server
start(MyApp)
```

This allows great flexibility, getting different behaviors with the same event listener definition.


HTML Attribute accessibility
===
Sometimes could be required to access Widget's HTML representation in order to manipulate HTML attributes.
The library allows accessing this information easily.

A simple example: It is the case where you would like to add a hover text to a widget. This can be achieved by the *title* attribute of an HTML tag.
In order to do this:

```py
    widget_instance.attributes['title'] = 'Your title content'
```

A special case of HTML attribute is the *style*.
The style attributes can be altered in this way:

```py
    widget_instance.style['color'] = 'red'
```

The assignment of a new attribute automatically creates it.

For a reference list of HTML attributes, you can refer to https://www.w3schools.com/tags/ref_attributes.asp

For a reference list of style attributes, you can refer to https://www.w3schools.com/cssref/default.asp

Take care about internally used attributes. These are:
- **class**: It is used to store the Widget class name for styling purpose
- **id**: It is used to store the instance id of the widget for callback management


Remote access
===
If you are using your REMI app remotely, with a DNS and behind a firewall, you can specify special parameters in the `start` call:
- **port**: HTTP server port. Don't forget to NAT this port on your router;

```py
start(MyApp, address='0.0.0.0', port=8081)
```


Standalone Execution
===
I suggest using the browser as a standard interface window.

However, you can avoid using the browser.
This can be simply obtained joining REMI and [PyWebView](https://github.com/r0x0r/pywebview).
Here is an example about this [standalone_app.py](https://github.com/dddomodossola/remi/blob/development/examples/standalone_app.py).

**Be aware that PyWebView uses qt, gtk and so on to create the window. An outdated version of these libraries can cause UI problems. If you experience UI issues, update these libraries, or better avoid standalone execution.**


Authentication
===
In order to limit the remote access to your interface, you can define a username and password. It consists of a simple authentication process.
Just define the parameters **username** and **password** in the start call:
```py
start(MyApp, username='myusername', password='mypassword')
```


Styling
===
In order to define a new style for your app, you have to do the following.
Create a *res* folder and pass it to your App class constructor:
```python
class MyApp(App):
    def __init__(self, *args):
        res_path = os.path.join(os.path.dirname(__file__), 'res')
        super(MyApp, self).__init__(*args, static_file_path=res_path)
```

Make a copy the standard style.css from the remi folder and paste it inside your *res* folder. Edit it in order to customize.
This way the standard *style.css* file gets overridden by the one you created.


Compatibility
===
Remi is made to be compatible from Python2.7 to Python3.X. Please notify compatibility issues.


Security
===
Remi should be intended as a standard desktop GUI framework.
The library itself doesn't implement security strategies, and so it is advised to not expose its access to unsafe public networks.

When loading data from external sources, consider protecting the application from potential javascript injection before displaying the content directly.


Supporting the project
===
*Are you able to support the Remi project?*

Are you aware that remi is on Patreon?
That's a brilliant way to support this project.

**[SUPPORT Remi now](https://patreon.com/remigui)**

Also, a small amount is really welcome.


Contributors
===
Thank you for collaborating with us to make Remi better!

The real power of opensource is contributors. Please feel free to participate in this project, and consider to add yourself to the following list.
Yes, I know that GitHub already provides a list of contributors, but I feel that I must mention who helps.

[Davide Rosa](https://github.com/dddomodossola)

[John Stowers](https://github.com/nzjrs)

[Claudio Cannatà](https://github.com/cyberpro4)

[Sam Pfeiffer](https://github.com/awesomebytes)

[Ken Thompson](https://github.com/KenT2)

[Paarth Tandon](https://github.com/Paarthri)

[Ally Weir](https://github.com/allyjweir)

[Timothy Cyrus](https://github.com/tcyrus)

[John Hunter Bowen](https://github.com/jhb188)

[Martin Spasov](https://github.com/SuburbanFilth)

[Wellington Castello](https://github.com/wcastello)

[PURPORC](https://github.com/PURPORC)

[ttufts](https://github.com/ttufts)

[Chris Braun](https://github.com/cryzed)

[Alan Yorinks](https://github.com/MrYsLab)

[Bernhard E. Reiter](https://github.com/bernhardreiter)

[saewoonam](https://github.com/saewoonam)


Projects using Remi
===
[Web based dynamic reconfigure for ROS robots](https://github.com/awesomebytes/web_dyn_reconf)

[razmq](https://github.com/MrYsLab/razmq)

[Espresso-ARM](http://hallee.github.io/espresso-arm/)

[PiPresents](https://github.com/KenT2/pipresents-gapless)

[The Python Banyan Framework](https://github.com/MrYsLab/python_banyan)


Other Implementations
===
Here are listed other implementations of this library:
- [**cremi**](https://github.com/cyberpro4/cremi): (WIP) developed for your C++ projects by [Claudio Cannatà](https://github.com/cyberpro4).<|MERGE_RESOLUTION|>--- conflicted
+++ resolved
@@ -31,22 +31,13 @@
 
 Changelog
 ===
-<<<<<<< HEAD
 The current branch includes improvements about resource files handling. 
 App constructor accepts **static_file_path** parameter. Its value have to be a dictionary, where elements represents named resources paths.
-=======
-The current branch includes a bunch of updates.
-The major changes are related to the event infrastructure. Now, an event listener can be registered as:
-```
-widget.eventname.connect(listener)
-```
->>>>>>> 7fcce47b
 
 i.e.
 ```python
 super(MyApp, self).__init__(*args, static_file_path = {'my_resources':'./files/resources/', 'my_other_res':'./other/'})
 ```
-<<<<<<< HEAD
 To address a specific resource, the user have to specify the resource folder key, prepending it to the filename in the format **'/key:'**
 i.e.
 ```python
@@ -56,17 +47,6 @@
 ```python
 my_widget.attributes['background-image'] = "url('/my_resources:subfolder/other_subfolder/image.png')"
 ```
-=======
-widget.set_on_xxx_listener(listener)
-```
-
-And so, in order to register a listener for the *onclick* event, you can do *button.onclick.connect(myapp.on_button_pressed)*.
-
-The previous dialect is still compatible.
-
-
-The parameter host_name is now deprecated. The server automatically catches the address where to connect from the HTTP request.
->>>>>>> 7fcce47b
 
 
 Getting Started
