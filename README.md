
## *A Platform independent Python GUI library for your applications*

[![Join the chat at https://gitter.im/dddomodossola/remi](https://badges.gitter.im/Join%20Chat.svg)](https://gitter.im/dddomodossola/remi?utm_source=badge&utm_medium=badge&utm_campaign=pr-badge&utm_content=badge)
Remi is a GUI library for Python applications which transpiles an application's interface into HTML to be rendered in a web browser. This removes platform-specific dependencies and lets you easily develop cross-platform applications in Python!

Notices
===
*2016 October 18* - event API change. BROKEN BACKWARD COMPATIBILITY.

Event registration now have to be done with callbacks instead of passing listener instance and function name.
i.e.
```
widget.set_on_click_listener(listener.my_callback)
```

The callback function now receives the emitter instance as first parameter.
i.e.
```
def my_callback(self, widget):
    pass
```

Event listener registration now accepts user data extra parameters.
i.e.
```
widget.set_on_click_listener(listener.my_callback, user_param1, user_param2)
def my_callback(self, widget, user_param1, user_param2):
    pass
```

Do you need support? Reach us on [Gitter chat](https://gitter.im/dddomodossola/remi?utm_source=badge&utm_medium=badge&utm_campaign=pr-badge&utm_content=badge).


Getting Started
===
[Download](https://github.com/dddomodossola/remi/archive/master.zip) or check out Remi from git and install

```
python setup.py install
```
or install directly using pip

```
pip install git+https://github.com/dddomodossola/remi.git
```

Then start the test script:
```
python widgets_overview_app.py
```

we recommend installing Remi into a virtualenv. Remi is not yet API stable.

Remi
===
Platform independent Python GUI library. In less than 100 Kbytes of source code, perfect for your diet.

![Alt text](https://raw.githubusercontent.com/dddomodossola/remi/master/remi/res/screenshot.png "Widgets overview")

Remi enables developers to create platform independent GUI with Python. The entire GUI is converted to HTML and is rendered in your browser. **No HTML** is required, Remi automatically translates your Python code into HTML. When your app starts, it starts a webserver that will be accessible on your network.

These widgets are available:
- Widget : base class of all widgets. it can be used as a generic container
- HBox : horizontal container
- VBox : vertical container
- Button
- TextInput : for the editable text
- SpinBox
- Label
- InputDialog
- ListView
- DropDown
- Image
- Table
- GenericObject : allows to show embedded object like pdf,swf..
- Slider
- ColorPicker
- Date
- FileSelectionDialog
- Menu
- MenuItem
- VideoPlayer

A basic application appears like this:

```py
import remi.gui as gui
from remi import start, App

class MyApp(App):
    def __init__(self, *args):
        super(MyApp, self).__init__(*args)

    def main(self):
        container = gui.VBox(width = 120, height = 100)
        self.lbl = gui.Label('Hello world!')
        self.bt = gui.Button('Press me!')

        # setting the listener for the onclick event of the button
        self.bt.set_on_click_listener(self.on_button_pressed)

        # appending a widget to another, the first argument is a string key
        container.append(self.lbl)
        container.append(self.bt)

        # returning the root widget
        return container

    # listener function
    def on_button_pressed(self, widget):
        self.lbl.set_text('Button pressed!')
        self.bt.set_text('Hi!')

# starts the webserver
start(MyApp)
```

In order to see the user interface, open your preferred browser and type "http://127.0.0.1:8081".
You can change the url address by specific **kwargs at `start` function call. This will be discussed later.

Tested on Android, Linux, Windows.
Useful on Raspberry Pi for Python script development. It allows to interact with your Raspberry Pi remotely from your mobile device.


FAQ
===
- **Why another GUI lib?**
Kivy, PyQT and PyGObject all require native code for the host operating system, which means installing or compiling large dependencies. Remi needs only a web browser to show your GUI.

- **Do I need to know HTML?**
NO, It is not required, you have to code only in Python.

- **Which browsers can I use this with?**
I have developed this using Chrome (on Windows, Linux and Android) and haven't tested it elsewhere. It will probably work fine elsewhere though!

- **Is it open source?**
For sure! Remi is released under the Apache License. See the ``LICENSE`` file for more details.

- **Where is the documentation?**
I'm working on this, but it requires time. If you need support you can contact me directly on dddomodossola(at)gmail(dot)com

- **Do I need some kind of webserver?**
No, it's included.


Brief tutorial
===
Import Remi library and some other useful stuff.

```py
import remi.gui as gui
from remi import start, App
```

Subclass the `App` class and declare a `main` function that will be the entry point of the application. Inside the main function you have to <code>return</code> the root widget.

```py
class MyApp( App ):
	def __init__( self, *args ):
		super( MyApp, self ).__init__( *args )

	def main( self ):
		lbl = gui.Label( "Hello world!", width=100, height=30 )

		#return of the root widget
		return lbl
```

Outside the main class start the application calling the function `start` passing as parameter the name of the class you declared previously.

```py
#starts the webserver
start( MyApp )
```

Run the script. If all it's OK the gui will be opened automatically in your browser, otherwise you have to type in the address bar "http://127.0.0.1:8081".

You can customize optional parameters in the `start` call like.

```py
start(MyApp,address='127.0.0.1', port=8081, multiple_instance=False,enable_file_cache=True, update_interval=0.1, start_browser=True)
```

Parameters:
- address: network interface ip
- port: listen port
- multiple_instance: boolean, if True multiple clients that connects to your script has different App instances
- enable_file_cache: boolean, if True enable resource caching
- update_interval: gui update interval in seconds
- start_browser: boolean that defines if the browser should be opened automatically at startup
- websocket_port: integer, port number for websocket communication
- standalone: boolean, indicates where to run the application as standard Desktop application with its own window. If False, the interface is shown in a browser webpage.

All widgets constructors accepts two standard **kwargs that are:
- width: can be expressed as int (and is interpreted as pixel) or as str (and you can specify the measure unit like '10%')
- height: can be expressed as int (and is interpreted as pixel) or as str (and you can specify the measure unit like '10%')


Events and callbacks
===
Widgets exposes a set of events that happens during user interaction.
Such events are a convenient way to define the application behavior.
Each widget has its own callbacks, depending on the type of user interaction it allows.
The specific callbacks for the widgets will be illustrated later.

In order to register a function as an event listener you have to call a function like set_on_xxx_listener passing as parameters the callback that will manage the event.
Follows an example:

```py
import remi.gui as gui
from remi import start, App

class MyApp(App):
    def __init__(self, *args):
        super(MyApp, self).__init__(*args)

    def main(self):
        container = gui.VBox(width = 120, height = 100)
        self.lbl = gui.Label('Hello world!')
        self.bt = gui.Button('Press me!')

        # setting the listener for the onclick event of the button
        self.bt.set_on_click_listener(self.on_button_pressed)

        # appending a widget to another, the first argument is a string key
        container.append(self.lbl)
        container.append(self.bt)

        # returning the root widget
        return container

    # listener function
    def on_button_pressed(self, widget):
        self.lbl.set_text('Button pressed!')
        self.bt.set_text('Hi!')

# starts the webserver
start(MyApp)
```

In the shown example *self.bt.set_on_click_listener(self.on_button_pressed)* registers the self's *on_button_pressed* function as a listener for the event *onclick* exposed by the Button widget.
Simple, easy.

Listener's callbacks will receive the emitter's instance firstly, then all other parameters provided by the specific event.


HTML Attribute accessibility
===
Sometimes could be required to access Widget's HTML representation in order to manipulate html attributes.
The library allows to access these information easily.

A simple example: It is the case where you would like to add an hover text to a widget. This can be achieved by the *title* attribute of an html tag.
In order to do this:

```py
    widget_instance.attributes['title'] = 'Your title content'
```

A special case of html attribute is the *style*.
The style attributes can be altered in this way:

```py
    widget_instance.style['color'] = 'red'
```

The assignment of a new attribute automatically creates it.

Take care about internally used attributes. These are:
- **class**: It is used to store the Widget class name for styling purpose
- **id**: It is used to store the instance id of the widget for callback management


Remote access
===
If you are using your REMI app remotely, with a DNS and a behind a firewall, you can specify special parameters in the `start` call:
- **websocket_port**: an integer number of the port used by websocket. Don't forget to NAT this port on your router;
- **host_name**: a string containing the host name or remote ip address that allows to access to your app.

```py
start(MyApp, address='0.0.0.0', port=8081, websocket_port=8082, host_name='myhostname.net')
```


Standalone Execution
===
Remi is an effective solution for building your Remote Interface, but what about standalone execution?
Sure you can use it with your browser, but for applications where remote access is not required, than the native GUI is the best.
This can be simply obtained joining REMI and [PyWebView](https://github.com/r0x0r/pywebview).
Here is an example about this [desktop_app.py](https://github.com/dddomodossola/remi/blob/master/examples/desktop_app.py).


Authentication
===
In order to limit the remote access to your interface you can define a username and password. It consists in a simple authentication process.
Just define the parameters **username** and **password** in the start call:
```py
start(MyApp, username='myusername', password='mypassword')
```


Styling
===
In order to define a new style for your app you have to do the following.
Create a *res* folder and pass it to your App class constructor:
```python
class MyApp(App):
    def __init__(self, *args):
        res_path = os.path.join(os.path.dirname(__file__), 'res')
        super(MyApp, self).__init__(*args, static_file_path=res_path)
```

Make a copy the standard style.css from the remi folder and paste it inside your *res* folder. Edit it in order to customize.
This way the standard *style.css* file gets overridden by the one you created.

Tests
===

In order to run the test suite you need to install test requirements:

```shell
pip install -r test_requirements.text
```

You will also need to install `phantomjs`.
You can either install this globally, or you can install it into a local `node_modules/.bin/` directory:

```shell
npm install phantomjs
```

You then need to ensure that this is in your PATH. Something like:

```shell
export PATH=$PATH:./node_modules/.bin/
```

The tests take screenshots which are written to files in a `generated` directory. This will fail if the directory does not exist. So you should create it before the tests are run.

Finally to run the tests:

```shell
py.test remi/test.py
```

<<<<<<< HEAD
=======
The `test_requirements.text` file contains `coverage` and `pytest-cov` so that you can run coverage analysis over the test suite with:

```shell
py.test --cov=remi/ remi/test.py 
```

and then if you want a nicer HTML view of the code:

```shell
coverage html
```
>>>>>>> 3139f1ad

Compatibility
===
Remi is made to be compatible from Python2.7 to Python3.X . Please notify compatibility issues.


Security
===
Remi should be intended as a standard desktop gui framework.
The library itself don't implements security strategies, and so it's advisable to don't expose its access to unsafe public networks.

When loading data from external sources, consider to protect the application from potential javascript injection before displaying the content directly.


Contributors
===
Thank you for collaborating with us to make Remi better!
The real power of opensource are contributors. Please feel free to partecipate to this project, and consider to add yourself to the following list.
Yes I know that github already provides a list of contributors, but I feel that I must mention who helps.

[Davide Rosa](https://github.com/dddomodossola)

[John Stowers](https://github.com/nzjrs)

[Claudio Cannatà](https://github.com/cyberpro4)

[Sam Pfeiffer](https://github.com/awesomebytes)

[Ken Thompson](https://github.com/KenT2)

[Paarth Tandon](https://github.com/Paarthri)

[Ally Weir](https://github.com/allyjweir)

[Timothy Cyrus](https://github.com/tcyrus)

[John Hunter Bowen](https://github.com/jhb188)

[Martin Spasov](https://github.com/SuburbanFilth)

[Wellington Castello](https://github.com/wcastello)

[PURPORC](https://github.com/PURPORC)

[ttufts](https://github.com/ttufts)

[Chris Braun](https://github.com/cryzed)

[Alan Yorinks](https://github.com/MrYsLab)

[Bernhard E. Reiter](https://github.com/bernhardreiter)

[saewoonam](https://github.com/saewoonam)


Projects using Remi
===
[Web based dynamic reconfigure for ROS robots](https://github.com/awesomebytes/web_dyn_reconf)

[razmq](https://github.com/MrYsLab/razmq)

[Espresso-ARM](http://hallee.github.io/espresso-arm/)

[PiPresents](https://github.com/KenT2/pipresents-gapless)

[The Python Banyan Framework](https://github.com/MrYsLab/python_banyan)


Other Implementations
===
Here are listed other implementations of this library:
- [**cremi**](https://github.com/cyberpro4/cremi): (WIP) developed for your C++ projects by [Claudio Cannatà](https://github.com/cyberpro4).<|MERGE_RESOLUTION|>--- conflicted
+++ resolved
@@ -343,8 +343,6 @@
 py.test remi/test.py
 ```
 
-<<<<<<< HEAD
-=======
 The `test_requirements.text` file contains `coverage` and `pytest-cov` so that you can run coverage analysis over the test suite with:
 
 ```shell
@@ -356,7 +354,6 @@
 ```shell
 coverage html
 ```
->>>>>>> 3139f1ad
 
 Compatibility
 ===
