<h1>Welcome</h1>
<p style="white-space:pre">
**Remi** is a Graphical User Interface library (GUI) for python language. 
It is designed to be lightweight, multiplatform and remotable.
In a few kilobytes of source code you get a complete library that allows you build fancy powerful applications.
Remi applications are compatible with almost all platforms that allow to run python scripts (also on Android).
Your applications would benefit also of the remotable capability, making it possible to access your interfaces exactly as for a webpage with a common web browser. Suppose you build a raspberrypi GPIO commander, than you will be able to command your raspberrypi with your smartphone or laptop (or both at the same time). Suppose you write an application for office management, all coworkers will be able to access the application from every stations without installing nothing.  

Remi has an API interface similar to other common GUI libraries. The single GUI elements are called widgets, such as Buttons, TextInput fields, Tables and so on. The widgets collection is complete enough to make every kind of applications. If you feel comfortable with Object Oriented development you will feel great with it.

Here is presented a basic Hello World application:
</p>

<<<<<<< HEAD
```python
import remi.gui as gui
from remi import start, App
=======
    import remi.gui as gui
    from remi import start, App
>>>>>>> 0813656b

    class MyApp(App):
        def main(self):
            # creating a Label instance with 'Hello World!' content 
            self.label = gui.Label('Hello World!')

            # returning the widget that will be shown
            return self.label

<<<<<<< HEAD
if __name__ == "__main__":
    # starting the application
    start(MyApp)
```
=======
    if __name__ == "__main__":
        # starting the application
        start(MyApp)
>>>>>>> 0813656b

When you run this script the web browser appears with the 'Hello World!' text.

So, give it a try, let's install remi:
```
pip install remi
```

Copy and paste the example above and run it. Let's say together.. WoooW!
Few thoughts, you installed it in a minute, no errors, no gigabytes of download, just a working script with a user interface.

The shown example is composed as follow:
- Importing the remi library
- Created a *MyApp* class that inherits the *App* class
- Created a *main* method that returns the widget to be shown
- Started the application by *start* function, giving it your *MyApp* class as parameter


<h2>Events</h2>
<p style="white-space:pre">
Now we can speak about events. 
Graphical User Interfaces must allow user interaction to execute commands and fill in data.
User interaction happens by means of a wide range of widgets. 
One of the most basic one is the Button.
Beside the graphical aspect, a button is characterized by an event that gets triggered by the **click** action.
An event is something that happens and for which the develper can link a function to, that will be executed when it occurs.
To better explain events, we can make a simple example that shows the "Hey mate" text when a button is clicked.

<<<<<<< HEAD
```python
import remi.gui as gui
from remi import start, App

class MyApp(App):
    def main(self):
        self.container = gui.VBox()

        # creating a Label instance
        self.label = gui.Label('A label')

        # creating a Button instance
        self.button = gui.Button('Press Me')
        #the self.on_button_click method will be called when the button gets clicked
        self.button.onclick.do(self.on_button_click)

        self.container.append([self.label, self.button])

        # returning the widget that will be shown
        return self.container

    def on_button_click(self, emitter):
        self.label.set_text("Hey mate")

if __name__ == "__main__":
    # starting the application
    start(MyApp)
```

This program shows a label and a button. When clicked, the button triggers the event *onclick*. The event onclick is binded to the MyApp.on_button_click method that changes the text content of the label. The *on_button_click* method is called **listener** function, since it 'listens' for an event. Each listener function receives as first argument the 'event emitter' instance. This allows to handle multiple events with the same listener and get aware of the source of the event. In the shown example, the emitter will be the *self.button* instance. 

<t2>Append, widgets relationship, children</t2>
The "gui.Tag" is the basic remi class that represent an html element. Tags are arranged in a tree data structure. Non-Container tags are the leafs of the tree, thus can't contain childrens. Container tags (the ones that inherits the gui.Container class) can contain other tags. A Container tag stores his children in the *tag.childrens* dictionary. Each element in this dictionary is characterized by a *key* and a *value*. The key can be set by developer when appending the related child. The value is the child instance.
The tag.add_child(key, instance) method allows to add a child tag to another.
The tag.remove_child(instance) method allows to remove a child tag. 
=======
</p>
>>>>>>> 0813656b

The "gui.Widget" class inherits the "gui.Tag" class. Widget class exposes another method to add a child widget, it is called *widget.append(instance, key=None)*. 
A Tag is called "parent" for the child appended to it. A child can retrieve the parent instance with the method *tag.get_parent()*.


Style parameters

Attributes

Remi basics
    App
    Widgets
    Events
    Server<|MERGE_RESOLUTION|>--- conflicted
+++ resolved
@@ -1,43 +1,37 @@
 <h1>Welcome</h1>
 <p style="white-space:pre">
+
 **Remi** is a Graphical User Interface library (GUI) for python language. 
 It is designed to be lightweight, multiplatform and remotable.
 In a few kilobytes of source code you get a complete library that allows you build fancy powerful applications.
 Remi applications are compatible with almost all platforms that allow to run python scripts (also on Android).
-Your applications would benefit also of the remotable capability, making it possible to access your interfaces exactly as for a webpage with a common web browser. Suppose you build a raspberrypi GPIO commander, than you will be able to command your raspberrypi with your smartphone or laptop (or both at the same time). Suppose you write an application for office management, all coworkers will be able to access the application from every stations without installing nothing.  
+Your applications would benefit also of the remotable capability, making it possible to access your interfaces exactly 
+as for a webpage with a common web browser. Suppose you build a raspberrypi GPIO commander, than you will be able 
+to command your raspberrypi with your smartphone or laptop (or both at the same time). Suppose you write an 
+application for office management, all coworkers will be able to access the application from every stations without 
+installing nothing.  
 
 Remi has an API interface similar to other common GUI libraries. The single GUI elements are called widgets, such as Buttons, TextInput fields, Tables and so on. The widgets collection is complete enough to make every kind of applications. If you feel comfortable with Object Oriented development you will feel great with it.
 
 Here is presented a basic Hello World application:
 </p>
 
-<<<<<<< HEAD
 ```python
 import remi.gui as gui
 from remi import start, App
-=======
-    import remi.gui as gui
-    from remi import start, App
->>>>>>> 0813656b
 
-    class MyApp(App):
-        def main(self):
-            # creating a Label instance with 'Hello World!' content 
-            self.label = gui.Label('Hello World!')
+class MyApp(App):
+    def main(self):
+        # creating a Label instance with 'Hello World!' content 
+        self.label = gui.Label('Hello World!')
 
-            # returning the widget that will be shown
-            return self.label
+        # returning the widget that will be shown
+        return self.label
 
-<<<<<<< HEAD
 if __name__ == "__main__":
     # starting the application
     start(MyApp)
 ```
-=======
-    if __name__ == "__main__":
-        # starting the application
-        start(MyApp)
->>>>>>> 0813656b
 
 When you run this script the web browser appears with the 'Hello World!' text.
 
@@ -57,7 +51,6 @@
 
 
 <h2>Events</h2>
-<p style="white-space:pre">
 Now we can speak about events. 
 Graphical User Interfaces must allow user interaction to execute commands and fill in data.
 User interaction happens by means of a wide range of widgets. 
@@ -66,7 +59,6 @@
 An event is something that happens and for which the develper can link a function to, that will be executed when it occurs.
 To better explain events, we can make a simple example that shows the "Hey mate" text when a button is clicked.
 
-<<<<<<< HEAD
 ```python
 import remi.gui as gui
 from remi import start, App
@@ -95,20 +87,17 @@
     # starting the application
     start(MyApp)
 ```
-
 This program shows a label and a button. When clicked, the button triggers the event *onclick*. The event onclick is binded to the MyApp.on_button_click method that changes the text content of the label. The *on_button_click* method is called **listener** function, since it 'listens' for an event. Each listener function receives as first argument the 'event emitter' instance. This allows to handle multiple events with the same listener and get aware of the source of the event. In the shown example, the emitter will be the *self.button* instance. 
 
-<t2>Append, widgets relationship, children</t2>
+
+<h2>Append, widgets relationship, children</h2>
+
 The "gui.Tag" is the basic remi class that represent an html element. Tags are arranged in a tree data structure. Non-Container tags are the leafs of the tree, thus can't contain childrens. Container tags (the ones that inherits the gui.Container class) can contain other tags. A Container tag stores his children in the *tag.childrens* dictionary. Each element in this dictionary is characterized by a *key* and a *value*. The key can be set by developer when appending the related child. The value is the child instance.
 The tag.add_child(key, instance) method allows to add a child tag to another.
 The tag.remove_child(instance) method allows to remove a child tag. 
-=======
-</p>
->>>>>>> 0813656b
 
 The "gui.Widget" class inherits the "gui.Tag" class. Widget class exposes another method to add a child widget, it is called *widget.append(instance, key=None)*. 
 A Tag is called "parent" for the child appended to it. A child can retrieve the parent instance with the method *tag.get_parent()*.
-
 
 Style parameters
 
