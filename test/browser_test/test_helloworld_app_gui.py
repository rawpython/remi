--- conflicted
+++ resolved
@@ -29,32 +29,8 @@
     class TestHelloWorld(unittest.TestCase):
 
         def setUp(self):
-            self.server = remi.Server(MyApp, start=False, address='0.0.0.0',start_browser=False)
+            self.server = remi.Server(MyApp, start=False, address='0.0.0.0', start_browser=False, multiple_instance=True)
             self.server.start()
-
-<<<<<<< HEAD
-
-            self.options = OptionsClass()
-            self.options.headless = True
-            self.driver = DriverClass(chrome_options=self.options)
-            self.driver.implicitly_wait(30)
-=======
-    def setUp(self):
-        self.server = remi.Server(MyApp, start=False, address='0.0.0.0',start_browser=False, multiple_instance=True)
-        print("MyApp2 is:")
-        self.server.start()
-        # self.options = webdriver.ChromeOptions()
-        # self.options.headless = True
-        # self.driver = webdriver.Chrome(chrome_options=self.options)
-        self.driver = webdriver.Chrome()
-        self.driver.implicitly_wait(30)
-
-    def test_should_open_chrome(self):
-        self.driver.get(self.server.address)
-        print("MyApp2 address: " + str(self.server.address))
-        button = self.driver.find_element_by_tag_name('button')
-        self.assertTrue('Press me!' in button.text)
->>>>>>> 0e7cded6
 
         def test_should_open_chrome(self):
             self.driver.get(self.server.address)
