"""
   Licensed under the Apache License, Version 2.0 (the "License");
   you may not use this file except in compliance with the License.
   You may obtain a copy of the License at

       http://www.apache.org/licenses/LICENSE-2.0

   Unless required by applicable law or agreed to in writing, software
   distributed under the License is distributed on an "AS IS" BASIS,
   WITHOUT WARRANTIES OR CONDITIONS OF ANY KIND, either express or implied.
   See the License for the specific language governing permissions and
   limitations under the License.
"""

import os
import sys
import logging
import functools
import threading
import collections
import inspect
try:
    import html
    escape = html.escape
except ImportError:
    import cgi
    escape = cgi.escape
import mimetypes
import base64
try:
    # Python 2.6-2.7
    from HTMLParser import HTMLParser
    h = HTMLParser()
    unescape = h.unescape
except ImportError:
    # Python 3
    try:
        from html.parser import HTMLParser
        h = HTMLParser()
        unescape = h.unescape
    except ImportError:
        # Python 3.4+
        import html
        unescape = html.unescape

from .server import runtimeInstances


log = logging.getLogger('remi.gui')

pyLessThan3 = sys.version_info < (3,)


def to_pix(x):
    return str(x) + 'px'


def from_pix(x):
    v = 0
    try:
        v = int(float(x.replace('px', '')))
    except ValueError:
        log.error('error parsing px', exc_info=True)
    return v


def jsonize(d):
    return ';'.join(map(lambda k, v: k + ':' + v + '', d.keys(), d.values()))


def load_resource(filename):
    """ Convenient function. Given a local path and filename (not in standard remi resource format),
        loads the content and returns a base64 encoded data.
        This method allows to bypass the remi resource file management, accessing directly local disk files.

        Args:
            filename (str): path and filename of a local file (ie. "/home/mydirectory/image.png")

        Returns:
            str: the encoded base64 data together with mimetype packed to be displayed immediately.
    """
    mimetype, encoding = mimetypes.guess_type(filename)
    data = ""
    with open(filename, 'rb') as f:
        data = f.read()
    data = base64.b64encode(data)
    if pyLessThan3:
        data = data.encode('utf-8')
    else:
        data = str(data, 'utf-8')
    return "data:%(mime)s;base64,%(data)s" % {'mime': mimetype, 'data': data}


def to_uri(uri_data):
    """ Convenient function to encase the resource filename or data in url('') keyword

        Args:
            uri_data (str): filename or base64 data of the resource file

        Returns:
            str: the input string encased in url('') ie. url('/res:image.png')
    """
    return ("url('%s')" % uri_data)


class EventSource(object):
    def __init__(self, *args, **kwargs):
        self.setup_event_methods()

    def setup_event_methods(self):
        for (method_name, method) in inspect.getmembers(self, predicate=inspect.ismethod):
            _event_info = None
            if hasattr(method, "_event_info"):
                _event_info = method._event_info

            if hasattr(method, '__is_event'):
                e = ClassEventConnector(self, method_name, method)
                setattr(self, method_name, e)

            if _event_info:
                getattr(self, method_name)._event_info = _event_info


class ClassEventConnector(object):
    """ This class allows to manage the events. Decorating a method with *decorate_event* decorator
        The method gets the __is_event flag. At runtime, the methods that has this flag gets replaced
        by a ClassEventConnector. This class overloads the __call__ method, where the event method is called,
        and after that the listener method is called too.
    """
    def __init__(self, event_source_instance, event_name, event_method_bound):
        self.event_source_instance = event_source_instance
        self.event_name = event_name
        self.event_method_bound = event_method_bound
        self.callback = None
        self.userdata = ()
        self.kwuserdata = {}
        self.connect = self.do  # for compatibility reasons

    def do(self, callback, *userdata, **kwuserdata):
        """ The callback and userdata gets stored, and if there is some javascript to add
            the js code is appended as attribute for the event source
        """

        if hasattr(self.event_method_bound, '_js_code'):
            js_stop_propagation = kwuserdata.pop('js_stop_propagation', False)
            js_prevent_default = kwuserdata.pop('js_prevent_default', False)
            self.event_source_instance.attributes[self.event_name] = self.event_method_bound._js_code % {
                'emitter_identifier': self.event_source_instance.identifier, 'event_name': self.event_name} + \
                ("event.stopPropagation();" if js_stop_propagation else "") + \
                ("event.preventDefault();" if js_prevent_default else "")
                
        self.callback = callback
        if userdata:
            self.userdata = userdata
        if kwuserdata:
            self.kwuserdata = kwuserdata

    def __call__(self, *args, **kwargs):
        # here the event method gets called
        callback_params = self.event_method_bound(*args, **kwargs)
        if not self.callback:
            return callback_params
        if not callback_params:
            callback_params = self.userdata
        else:
            callback_params = callback_params + self.userdata
        # here the listener gets called, passing as parameters the return values of the event method
        # plus the userdata parameters
        return self.callback(self.event_source_instance, *callback_params, **self.kwuserdata)


def decorate_event(method):
    """ setup a method as an event """
    setattr(method, "__is_event", True )
    return method


def decorate_event_js(js_code):
    """setup a method as an event, adding also javascript code to generate

    Args:
        js_code (str): javascript code to generate the event client-side.
            js_code is added to the widget html as
            widget.attributes['onclick'] = js_code%{'emitter_identifier':widget.identifier, 'event_name':'onclick'}
    """
    def add_annotation(method):
        setattr(method, "__is_event", True)
        setattr(method, "_js_code", js_code)
        return method
    return add_annotation


def decorate_set_on_listener(prototype):
    """ Private decorator for use in the editor.
        Allows the Editor to create listener methods.

        Args:
            params (str): The list of parameters for the listener
                method (es. "(self, new_value)")
    """
    # noinspection PyDictCreation,PyProtectedMember
    def add_annotation(method):
        method._event_info = {}
        method._event_info['name'] = method.__name__
        method._event_info['prototype'] = prototype
        return method

    return add_annotation


def decorate_explicit_alias_for_listener_registration(method):
    method.__doc__ = """ Registers the listener
                         For backward compatibility
                         Suggested new dialect event.connect(callback, *userdata)
                     """
    return method


def editor_attribute_decorator(group, description, _type, additional_data):
    def add_annotation(prop): 
        setattr(prop, "editor_attributes", {'description': description, 'type': _type, 'group': group, 'additional_data': additional_data})
        return prop
    return add_annotation


class _EventDictionary(dict, EventSource):
    """This dictionary allows to be notified if its content is changed.
    """

    def __init__(self, *args, **kwargs):
        self.__version__ = 0
        self.__lastversion__ = 0
        super(_EventDictionary, self).__init__(*args, **kwargs)
        EventSource.__init__(self, *args, **kwargs)

    def __setitem__(self, key, value):
        if key in self:
            if self[key] == value:
                return
        ret = super(_EventDictionary, self).__setitem__(key, value)
        self.onchange()
        return ret

    def __delitem__(self, key):
        if key not in self:
            return
        ret = super(_EventDictionary, self).__delitem__(key)
        self.onchange()
        return ret

    def pop(self, key, d=None):
        if key not in self:
            return
        ret = super(_EventDictionary, self).pop(key, d)
        self.onchange()
        return ret

    def clear(self):
        ret = super(_EventDictionary, self).clear()
        self.onchange()
        return ret

    def update(self, d):
        ret = super(_EventDictionary, self).update(d)
        self.onchange()
        return ret

    def ischanged(self):
        return self.__version__ != self.__lastversion__

    def align_version(self):
        self.__lastversion__ = self.__version__

    @decorate_event
    def onchange(self):
        """Called on content change.
        """
        self.__version__ += 1
        return ()


class Tag(object):
    """
    Tag is the base class of the framework. It represents an element that can be added to the GUI,
    but it is not necessarily graphically representable.
    """

    def __init__(self, attributes=None, _type='', _class=None,  **kwargs):
        """
        Args:
            attributes (dict): The attributes to be applied.
           _type (str): HTML element type or ''
           _class (str): CSS class or '' (defaults to Class.__name__)
           id (str): the unique identifier for the class instance, useful for public API definition.
        """
        if attributes is None:
            attributes = {}
        self._parent = None

        self.kwargs = kwargs

        self._render_children_list = []

        self.children = _EventDictionary()
        self.attributes = _EventDictionary()  # properties as class id style
        self.style = _EventDictionary()  # used by Widget, but instantiated here to make gui_updater simpler

        self.ignore_update = False
        self.children.onchange.connect(self._need_update)
        self.attributes.onchange.connect(self._need_update)
        self.style.onchange.connect(self._need_update)

        self.type = _type
        self.identifier = str(id(self))

        # attribute['id'] can be overwritten to get a static Tag identifier
        self.attributes.update(attributes)

        # the runtime instances are processed every time a requests arrives, searching for the called method
        # if a class instance is not present in the runtimeInstances, it will
        # we not callable
        runtimeInstances[self.identifier] = self

        self.attr_class = self.__class__.__name__ if _class == None else _class

        # this variable will contain the repr of this tag, in order to avoid useless operations
        self._backup_repr = ''

    # @editor_attribute_decorator("Generic",'''The unique object identifier''', None, {})
    @property
    def identifier(self):
        return self.attributes['id']

    @identifier.setter
    def identifier(self, new_identifier):
        """Allows to set a unique id for the Tag.

        Args:
            new_identifier (str): a unique id for the tag
        """
        self.attributes['id'] = new_identifier
        runtimeInstances[new_identifier] = self

    def innerHTML(self, local_changed_widgets):
        ret = ''
        for k in self._render_children_list:
            s = self.children[k]
            if isinstance(s, Tag):
                ret = ret + s.repr(local_changed_widgets)
            elif isinstance(s, type('')):
                ret = ret + s
            elif isinstance(s, type(u'')):
                ret = ret + s.encode('utf-8')
            else:
                ret = ret + repr(s)
        return ret

    def repr(self, changed_widgets=None):
        """It is used to automatically represent the object to HTML format
        packs all the attributes, children and so on.

        Args:
            changed_widgets (dict): A dictionary containing a collection of tags that have to be updated.
                The tag that have to be updated is the key, and the value is its textual repr.
        """
        if changed_widgets is None:
            changed_widgets = {}
        local_changed_widgets = {}
        _innerHTML = self.innerHTML(local_changed_widgets)

        if self._ischanged() or (len(local_changed_widgets) > 0):
            self._backup_repr = ''.join(('<', self.type, ' ', self._repr_attributes, '>',
                                        _innerHTML, '</', self.type, '>'))
            # faster but unsupported before python3.6
            # self._backup_repr = f'<{self.type} {self._repr_attributes}>{_innerHTML}</{self.type}>'
        if self._ischanged():
            # if self changed, no matter about the children because will be updated the entire parent
            # and so local_changed_widgets is not merged
            changed_widgets[self] = self._backup_repr
            self._set_updated()
        else:
            changed_widgets.update(local_changed_widgets)
        return self._backup_repr

    def _need_update(self, emitter=None):
        # if there is an emitter, it means self is the actual changed widget
        if emitter:
            tmp = dict(self.attributes)
            if len(self.style):
                tmp['style'] = jsonize(self.style)
            self._repr_attributes = ' '.join('%s="%s"' % (k, v) if v is not None else k for k, v in
                                             tmp.items())
            
        if not self.ignore_update:
            if self.get_parent():
                self.get_parent()._need_update()

    def _ischanged(self):
        return self.children.ischanged() or self.attributes.ischanged() or self.style.ischanged()

    def _set_updated(self):
        self.children.align_version()
        self.attributes.align_version()
        self.style.align_version()

    def disable_refresh(self):
        self.ignore_update = True

    def enable_refresh(self):
        self.ignore_update = False

    def add_class(self, cls):
        self.attributes['class'] = self.attributes['class'] + ' ' + cls

    def remove_class(self, cls):
        classes = [''] #as the result of split
        try:
            classes = self.attributes['class'].split(' ')
            classes.remove(cls)
        except ValueError:
            pass
        if len(classes) > 0:
            self.attributes['class'] = ' '.join(classes) if len(classes)>1 else classes[0]
        else:
            self.attributes['class'] = ''

    def add_child(self, key, value):
        """Adds a child to the Tag

        To retrieve the child call get_child or access to the Tag.children[key] dictionary.

        Args:
            key (str):  Unique child's identifier, or iterable of keys
            value (Tag, str): can be a Tag, an iterable of Tag or a str. In case of iterable
                of Tag is a dict, each item's key is set as 'key' param
        """
        if type(value) in (list, tuple, dict):
            if type(value) == dict:
                for k in value.keys():
                    self.add_child(k, value[k])
                return
            i = 0
            for child in value:
                self.add_child(key[i], child)
                i = i + 1
            return

        if hasattr(value, 'attributes'):
            value.attributes['data-parent-widget'] = self.identifier
            value._parent = self

        if key in self.children:
            self._render_children_list.remove(key)
        self._render_children_list.append(key)

        self.children[key] = value

    def get_child(self, key):
        """Returns the child identified by 'key'

        Args:
            key (str): Unique identifier of the child.
        """
        return self.children[key]

    def get_parent(self):
        """Returns the parent tag instance or None where not applicable
        """

        return self._parent

    def empty(self):
        """remove all children from the widget"""
        for k in list(self.children.keys()):
            self.remove_child(self.children[k])

    def remove_child(self, child):
        """Removes a child instance from the Tag's children.

        Args:
            child (Tag): The child to be removed.
        """
        if child in self.children.values() and hasattr(child, 'identifier'):
            for k in self.children.keys():
                if hasattr(self.children[k], 'identifier'):
                    if self.children[k].identifier == child.identifier:
                        if k in self._render_children_list:
                            self._render_children_list.remove(k)
                        self.children.pop(k)
                        # when the child is removed we stop the iteration
                        # this implies that a child replication should not be allowed
                        break


class Widget(Tag, EventSource):
    """ Base class for graphical gui widgets.
        A widget has a graphical css style and receives events from the webpage
    """
    # some constants for the events
    EVENT_ONCLICK = 'onclick'
    EVENT_ONDBLCLICK = 'ondblclick'
    EVENT_ONMOUSEDOWN = 'onmousedown'
    EVENT_ONMOUSEMOVE = 'onmousemove'
    EVENT_ONMOUSEOVER = 'onmouseover'
    EVENT_ONMOUSEOUT = 'onmouseout'
    EVENT_ONMOUSELEAVE = 'onmouseleave'
    EVENT_ONMOUSEUP = 'onmouseup'
    EVENT_ONTOUCHMOVE = 'ontouchmove'
    EVENT_ONTOUCHSTART = 'ontouchstart'
    EVENT_ONTOUCHEND = 'ontouchend'
    EVENT_ONTOUCHENTER = 'ontouchenter'
    EVENT_ONTOUCHLEAVE = 'ontouchleave'
    EVENT_ONTOUCHCANCEL = 'ontouchcancel'
    EVENT_ONKEYDOWN = 'onkeydown'
    EVENT_ONKEYPRESS = 'onkeypress'
    EVENT_ONKEYUP = 'onkeyup'
    EVENT_ONCHANGE = 'onchange'
    EVENT_ONINPUT = 'oninput'
    EVENT_ONFOCUS = 'onfocus'
    EVENT_ONBLUR = 'onblur'
    EVENT_ONCONTEXTMENU = "oncontextmenu"
    EVENT_ONUPDATE = 'onupdate'

    # None is not visible in editor
    @property
    @editor_attribute_decorator("Generic", '''The variable name used by the editor''', str, {})
    def variable_name(self): return self.__dict__.get('__variable_name', None)
    @variable_name.setter
    def variable_name(self, value): self.__dict__['__variable_name'] = value
    @variable_name.deleter
    def variable_name(self): del self.__dict__['__variable_name']

    @property
    @editor_attribute_decorator("Generic",'''The html class attribute, allows to assign a css style class. Multiple classes have to be separed by space.''', str, {})
    def attr_class(self): return self.attributes.get('class', None)
    @attr_class.setter
    def attr_class(self, value): self.attributes['class'] = value
    @attr_class.deleter
    def attr_class(self): del self.attributes['class']

    @property
    @editor_attribute_decorator("Generic",'''Defines if to overload the base class''', bool, {})
    def attr_editor_newclass(self): return self.__dict__.get('__editor_newclass', False)
    @attr_editor_newclass.setter
    def attr_editor_newclass(self, value): self.__dict__['__editor_newclass'] = value
    @attr_editor_newclass.deleter
    def attr_editor_newclass(self): del self.__dict__['__editor_newclass']

    @property
    @editor_attribute_decorator("Layout", '''CSS float.''', 'DropDown', {'possible_values': ('none', 'inherit ', 'left', 'right')})
    def css_float(self): return self.style.get('float', None)
    @css_float.setter
    def css_float(self, value): self.style['float'] = str(value)
    @css_float.deleter
    def css_float(self): del self.style['float']

    @property
    @editor_attribute_decorator("Geometry", '''Margins allows to define spacing aroung element''', str, {})
    def css_margin(self): return self.style.get('margin', None)
    @css_margin.setter
    def css_margin(self, value): self.style['margin'] = str(value)
    @css_margin.deleter
    def css_margin(self): del self.style['margin']

    @property
    @editor_attribute_decorator("Generic", '''Advisory information for the element''', str, {})
    def attr_title(self): return self.attributes.get('title', None)
    @attr_title.setter
    def attr_title(self, value): self.attributes['title'] = str(value)
    @attr_title.deleter
    def attr_title(self): del self.attributes['title']

    @property
    @editor_attribute_decorator("Generic", '''Specifies whether or not an element is visible.''', 'DropDown', {'possible_values': ('visible', 'hidden')})
    def css_visibility(self): return self.style.get('visibility', None)
    @css_visibility.setter
    def css_visibility(self, value): self.style['visibility'] = str(value)
    @css_visibility.deleter
    def css_visibility(self): del self.style['visibility']

    @property
    @editor_attribute_decorator("Geometry", '''Widget width.''', 'css_size', {})
    def css_width(self): return self.style.get('width', None)
    @css_width.setter
    def css_width(self, value): self.style['width'] = str(value)
    @css_width.deleter
    def css_width(self): del self.style['width']

    @property
    @editor_attribute_decorator("Geometry", '''Widget height.''', 'css_size', {})
    def css_height(self): return self.style.get('height', None)
    @css_height.setter
    def css_height(self, value): self.style['height'] = str(value)
    @css_height.deleter
    def css_height(self): del self.style['height']

    @property
    @editor_attribute_decorator("Geometry", '''Widget left.''', 'css_size', {})
    def css_left(self): return self.style.get('left', None)
    @css_left.setter
    def css_left(self, value): self.style['left'] = str(value)
    @css_left.deleter
    def css_left(self): del self.style['left']

    @property
    @editor_attribute_decorator("Geometry", '''Widget top.''', 'css_size', {})
    def css_top(self): return self.style.get('top', None)
    @css_top.setter
    def css_top(self, value): self.style['top'] = str(value)
    @css_top.deleter
    def css_top(self): del self.style['top']

    @property
    @editor_attribute_decorator("Geometry", '''Widget right.''', 'css_size', {})
    def css_right(self): return self.style.get('right', None)
    @css_right.setter
    def css_right(self, value): self.style['right'] = str(value)
    @css_right.deleter
    def css_right(self): del self.style['right']

    @property
    @editor_attribute_decorator("Geometry", '''Widget bottom.''', 'css_size', {})
    def css_bottom(self): return self.style.get('bottom', None)
    @css_bottom.setter
    def css_bottom(self, value): self.style['bottom'] = str(value)
    @css_bottom.deleter
    def css_bottom(self): del self.style['bottom']

    @property
    @editor_attribute_decorator("Geometry", '''Visibility behavior in case of content does not fit in size.''', 'DropDown', {'possible_values': ('visible', 'hidden', 'scroll', 'auto')})
    def css_overflow(self): return self.style.get('overflow', None)
    @css_overflow.setter
    def css_overflow(self, value): self.style['overflow'] = str(value)
    @css_overflow.deleter
    def css_overflow(self): del self.style['overflow']

    @property
    @editor_attribute_decorator("Background", '''Background color of the widget''', 'ColorPicker', {})
    def css_background_color(self): return self.style.get('background-color', None)
    @css_background_color.setter
    def css_background_color(self, value): self.style['background-color'] = str(value)
    @css_background_color.deleter
    def css_background_color(self): del self.style['background-color']

    @property
    @editor_attribute_decorator("Background", '''An optional background image''', 'url_editor', {})
    def css_background_image(self): return self.style.get('background-image', None)
    @css_background_image.setter
    def css_background_image(self, value): self.style['background-image'] = str(value)
    @css_background_image.deleter
    def css_background_image(self): del self.style['background-image']

    @property
    @editor_attribute_decorator("Background", '''The position of an optional background in the form 0% 0%''', str, {})
    def css_background_position(self): return self.style.get('background-position', None)
    @css_background_position.setter
    def css_background_position(self, value): self.style['background-position'] = str(value)
    @css_background_position.deleter
    def css_background_position(self): del self.style['background-position']

    @property
    @editor_attribute_decorator("Background", '''The repeat behaviour of an optional background image''', 'DropDown', {'possible_values': ('repeat', 'repeat-x', 'repeat-y', 'no-repeat', 'round', 'inherit')})
    def css_background_repeat(self): return self.style.get('background-repeat', None)
    @css_background_repeat.setter
    def css_background_repeat(self, value): self.style['background-repeat'] = str(value)
    @css_background_repeat.deleter
    def css_background_repeat(self): del self.style['background-repeat']

    @property
    @editor_attribute_decorator("Layout", '''The opacity property sets the opacity level for an element.
    The opacity-level describes the transparency-level, where 1 is not transparent at all, 0.5 is 50% see-through, and 0 is completely transparent.''', float, {'possible_values': '', 'min': 0.0, 'max': 1.0, 'default': 1.0, 'step': 0.1})
    def css_opacity(self): return self.style.get('opacity', None)
    @css_opacity.setter
    def css_opacity(self, value): self.style['opacity'] = str(value)
    @css_opacity.deleter
    def css_opacity(self): del self.style['opacity']

    @property
    @editor_attribute_decorator("Border", '''Border color''', 'ColorPicker', {})
    def css_border_color(self): return self.style.get('border-color', None)
    @css_border_color.setter
    def css_border_color(self, value): self.style['border-color'] = str(value)
    @css_border_color.deleter
    def css_border_color(self): del self.style['border-color']

    @property
    @editor_attribute_decorator("Border", '''Border thickness''', 'css_size', {})
    def css_border_width(self): return self.style.get('border-width', None)
    @css_border_width.setter
    def css_border_width(self, value): self.style['border-width'] = str(value)
    @css_border_width.deleter
    def css_border_width(self): del self.style['border-width']

    @property
    @editor_attribute_decorator("Border", '''Border thickness''', 'DropDown', {'possible_values': ('none', 'solid', 'dotted', 'dashed')})
    def css_border_style(self): return self.style.get('border-style', None)
    @css_border_style.setter
    def css_border_style(self, value): self.style['border-style'] = str(value)
    @css_border_style.deleter
    def css_border_style(self): del self.style['border-style']

    @property
    @editor_attribute_decorator("Border", '''Border rounding radius''', 'css_size', {})
    def css_border_radius(self): return self.style.get('border-radius', None)
    @css_border_radius.setter
    def css_border_radius(self, value): self.style['border-radius'] = str(value)
    @css_border_radius.deleter
    def css_border_radius(self): del self.style['border-radius']

    @property
    @editor_attribute_decorator("Font", '''Text color''', 'ColorPicker', {})
    def css_color(self): return self.style.get('color', None)
    @css_color.setter
    def css_color(self, value): self.style['color'] = str(value)
    @css_color.deleter
    def css_color(self): del self.style['color']

    @property
    @editor_attribute_decorator("Font", '''Font family name''', str, {})
    def css_font_family(self): return self.style.get('font-family', None)
    @css_font_family.setter
    def css_font_family(self, value): self.style['font-family'] = str(value)
    @css_font_family.deleter
    def css_font_family(self): del self.style['font-family']

    @property
    @editor_attribute_decorator("Font", '''Font size''', 'css_size', {})
    def css_font_size(self): return self.style.get('font-size', None)
    @css_font_size.setter
    def css_font_size(self, value): self.style['font-size'] = str(value)
    @css_font_size.deleter
    def css_font_size(self): del self.style['font-size']

    @property
    @editor_attribute_decorator("Font", '''The line height in pixels''', 'css_size', {})
    def css_line_height(self): return self.style.get('line-height', None)
    @css_line_height.setter
    def css_line_height(self, value): self.style['line-height'] = str(value)
    @css_line_height.deleter
    def css_line_height(self): del self.style['line-height']

    @property
    @editor_attribute_decorator("Font", '''Style''', 'DropDown', {'possible_values': ('normal', 'italic', 'oblique', 'inherit')})
    def css_font_style(self): return self.style.get('font-style', None)
    @css_font_style.setter
    def css_font_style(self, value): self.style['font-style'] = str(value)
    @css_font_style.deleter
    def css_font_style(self): del self.style['font-style']

    @property
    @editor_attribute_decorator("Font", '''Style''', 'DropDown', {'possible_values': ('normal', 'bold', 'bolder', 'lighter', '100', '200', '300', '400', '500', '600', '700', '800', '900', 'inherit')})
    def css_font_weight(self): return self.style.get('font-weight', None)
    @css_font_weight.setter
    def css_font_weight(self, value): self.style['font-weight'] = str(value)
    @css_font_weight.deleter
    def css_font_weight(self): del self.style['font-weight']

    @property
    @editor_attribute_decorator("Font", '''Specifies how white-space inside an element is handled''', 'DropDown', {'possible_values': ('normal', 'nowrap', 'pre', 'pre-line', 'pre-wrap', 'initial', 'inherit')})
    def css_white_space(self): return self.style.get('white-space', None)
    @css_white_space.setter
    def css_white_space(self, value): self.style['white-space'] = str(value)
    @css_white_space.deleter
    def css_white_space(self): del self.style['white-space']

    @property
    @editor_attribute_decorator("Font", '''Increases or decreases the space between characters in a text.''', 'css_size', {})
    def css_letter_spacing(self): return self.style.get('letter-spacing', None)
    @css_letter_spacing.setter
    def css_letter_spacing(self, value): self.style['letter-spacing'] = str(value)
    @css_letter_spacing.deleter
    def css_letter_spacing(self): del self.style['letter-spacing']

    @property
    @editor_attribute_decorator("Layout", '''The flex-direction property specifies the direction of the flexible items. Note: If the element is not a flexible item, the flex-direction property has no effect.''', 'DropDown', {'possible_values': ('row', 'row-reverse', 'column', 'column-reverse', 'initial', 'inherit')})
    def css_flex_direction(self): return self.style.get('flex-direction', None)
    @css_flex_direction.setter
    def css_flex_direction(self, value): self.style['flex-direction'] = str(value)
    @css_flex_direction.deleter
    def css_flex_direction(self): del self.style['flex-direction']

    @property
    @editor_attribute_decorator("Layout", '''The display property specifies the type of box used for an HTML element''', 'DropDown', {'possible_values': ('inline', 'block', 'contents', 'flex', 'grid', 'inline-block', 'inline-flex', 'inline-grid', 'inline-table', 'list-item', 'run-in', 'table', 'none', 'inherit')})
    def css_display(self): return self.style.get('display', None)
    @css_display.setter
    def css_display(self, value): self.style['display'] = str(value)
    @css_display.deleter
    def css_display(self): del self.style['display']

    @property
    @editor_attribute_decorator("Layout", '''The justify-content property aligns the flexible container's items when the items do not use all available space on the main-axis (horizontally)''', 'DropDown', {'possible_values': ('flex-start', 'flex-end', 'center', 'space-between', 'space-around', 'initial', 'inherit')})
    def css_justify_content(self): return self.style.get('justify-content', None)
    @css_justify_content.setter
    def css_justify_content(self, value): self.style['justify-content'] = str(value)
    @css_justify_content.deleter
    def css_justify_content(self): del self.style['justify-content']

    @property
    @editor_attribute_decorator("Layout", '''The align-items property specifies the default alignment for items inside the flexible container''', 'DropDown', {'possible_values': ('stretch', 'center', 'flex-start', 'flex-end', 'baseline', 'initial', 'inherit')})
    def css_align_items(self): return self.style.get('align-items', None)
    @css_align_items.setter
    def css_align_items(self, value): self.style['align-items'] = str(value)
    @css_align_items.deleter
    def css_align_items(self): del self.style['align-items']

    @property
    @editor_attribute_decorator("Layout", '''The flex-wrap property specifies whether the flexible items should wrap or not. Note: If the elements are not flexible items, the flex-wrap property has no effect''', 'DropDown', {'possible_values': ('nowrap', 'wrap', 'wrap-reverse', 'initial', 'inherit')})
    def css_flex_wrap(self): return self.style.get('flex-wrap', None)
    @css_flex_wrap.setter
    def css_flex_wrap(self, value): self.style['flex-wrap'] = str(value)
    @css_flex_wrap.deleter
    def css_flex_wrap(self): del self.style['flex-wrap']

    @property
    @editor_attribute_decorator("Layout", '''The align-content property modifies the behavior of the flex-wrap property.
    It is similar to align-items, but instead of aligning flex items, it aligns flex lines. Tip: Use the justify-content property to align the items on the main-axis (horizontally).Note: There must be multiple lines of items for this property to have any effect.''', 'DropDown', {'possible_values': ('stretch', 'center', 'flex-start', 'flex-end', 'space-between', 'space-around', 'initial', 'inherit')})
    def css_align_content(self): return self.style.get('align-content', None)
    @css_align_content.setter
    def css_align_content(self, value): self.style['align-content'] = str(value)
    @css_align_content.deleter
    def css_align_content(self): del self.style['align-content']

    @property
    @editor_attribute_decorator("Layout", '''The flex-flow property is a shorthand property for the flex-direction and the flex-wrap properties. The flex-direction property specifies the direction of the flexible items.''', 'DropDown', {'possible_values': ('flex-direction', 'flex-wrap', 'initial', 'inherit')})
    def css_flex_flow(self): return self.style.get('flex-flow', None)
    @css_flex_flow.setter
    def css_flex_flow(self, value): self.style['flex-flow'] = str(value)
    @css_flex_flow.deleter
    def css_flex_flow(self): del self.style['flex-flow']

    @property
    @editor_attribute_decorator("Layout", '''The order property specifies the order of a flexible item relative to the rest of the flexible items inside the same container. Note: If the element is not a flexible item, the order property has no effect.''', int, {'possible_values': '', 'min': -10000, 'max': 10000, 'default': 1, 'step': 1})
    def css_order(self): return self.style.get('order', None)
    @css_order.setter
    def css_order(self, value): self.style['order'] = str(value)
    @css_order.deleter
    def css_order(self): del self.style['order']

    @property
    @editor_attribute_decorator("Layout", '''The align-self property specifies the alignment for the selected item inside the flexible container. Note: The align-self property overrides the flexible container's align-items property''', 'DropDown', {'possible_values': ('auto', 'stretch', 'center', 'flex-start', 'flex-end', 'baseline', 'initial', 'inherit')})
    def css_align_self(self): return self.style.get('align-self', None)
    @css_align_self.setter
    def css_align_self(self, value): self.style['align-self'] = str(value)
    @css_align_self.deleter
    def css_align_self(self): del self.style['align-self']

    @property
    @editor_attribute_decorator("Layout", '''The flex property specifies the length of the item, relative to the rest of the flexible items inside the same container. The flex property is a shorthand for the flex-grow, flex-shrink, and the flex-basis properties. Note: If the element is not a flexible item, the flex property has no effect.''', int, {'possible_values': '', 'min': -10000, 'max': 10000, 'default': 1, 'step': 1})
    def css_flex(self): return self.style.get('flex', None)
    @css_flex.setter
    def css_flex(self, value): self.style['flex'] = str(value)
    @css_flex.deleter
    def css_flex(self): del self.style['flex']

    @property
    @editor_attribute_decorator("Layout", '''The position property specifies the type of positioning method used for an element.''', 'DropDown', {'possible_values': ('static', 'absolute', 'fixed', 'relative', 'initial', 'inherit')})
    def css_position(self): return self.style.get('position', None)
    @css_position.setter
    def css_position(self, value): self.style['position'] = str(value)
    @css_position.deleter
    def css_position(self): del self.style['position']

    def __init__(self, style=None, *args, **kwargs):

        """
        Args:
            style (dict, or json str): The style properties to be applied.
            width (int, str): An optional width for the widget (es. width=10 or width='10px' or width='10%').
            height (int, str): An optional height for the widget (es. height=10 or height='10px' or height='10%').
            margin (str): CSS margin specifier
        """
        if style is None:
            style = {}
        if '_type' not in kwargs:
            kwargs['_type'] = 'div'

        super(Widget, self).__init__(**kwargs)
        EventSource.__init__(self, *args, **kwargs)

        self.oldRootWidget = None  # used when hiding the widget

        if 'margin' in kwargs:
            self.css_margin = kwargs.get('margin')
        self.set_size(kwargs.get('width'), kwargs.get('height'))
        self.set_style(style)

    def set_style(self, style):
        """ Allows to set style properties for the widget.
            Args:
                style (str or dict): The style property dictionary or json string.
        """
        if style is not None:
            try:
                self.style.update(style)
            except ValueError:
                for s in style.split(';'):
                    k, v = s.split(':', 1)
                    self.style[k.strip()] = v.strip()

    def set_enabled(self, enabled):
        """ Sets the enabled status. 
            If a widget is disabled the user iteraction is not allowed

            Args:
                enabled(bool) : the enabling flag
        """
        if enabled:
            try:
                del self.attributes['disabled']
            except KeyError:
                pass
        else:
            self.attributes['disabled'] = 'True'

    def get_enabled(self):
        """ Returns a bool.
        """
        return not ('disabled' in self.attributes.keys())

    def set_size(self, width, height):
        """Set the widget size.

        Args:
            width (int or str): An optional width for the widget (es. width=10 or width='10px' or width='10%').
            height (int or str): An optional height for the widget (es. height=10 or height='10px' or height='10%').
        """
        if width is not None:
            try:
                width = to_pix(int(width))
            except ValueError:
                # now we know w has 'px or % in it'
                pass
            self.css_width = width

        if height is not None:
            try:
                height = to_pix(int(height))
            except ValueError:
                # now we know w has 'px or % in it'
                pass
            self.css_height = height

    def redraw(self):
        """Forces a graphic update of the widget"""
        self._need_update()

    def repr(self, changed_widgets=None):
        """Represents the widget as HTML format, packs all the attributes, children and so on.

        Args:
            changed_widgets (dict): A dictionary containing a collection of widgets that have to be updated.
                The Widget that have to be updated is the key, and the value is its textual repr.
        """
        if changed_widgets is None:
            changed_widgets = {}
        return super(Widget, self).repr(changed_widgets)

    @decorate_set_on_listener("(self, emitter)")
    @decorate_event_js("remi.sendCallback('%(emitter_identifier)s','%(event_name)s');")
    def onfocus(self):
        """Called when the Widget gets focus."""
        return ()

    @decorate_set_on_listener("(self, emitter)")
    @decorate_event_js("remi.sendCallback('%(emitter_identifier)s','%(event_name)s');")
    def onblur(self):
        """Called when the Widget loses focus"""
        return ()

    @decorate_set_on_listener("(self, emitter)")
    @decorate_event_js("remi.sendCallback('%(emitter_identifier)s','%(event_name)s');")
    def onclick(self):
        """Called when the Widget gets clicked by the user with the left mouse button."""
        return ()

    @decorate_set_on_listener("(self, emitter)")
    @decorate_event_js("remi.sendCallback('%(emitter_identifier)s','%(event_name)s');")
    def ondblclick(self):
        """Called when the Widget gets double clicked by the user with the left mouse button."""
        return ()

    @decorate_set_on_listener("(self, emitter)")
    @decorate_event_js("remi.sendCallback('%(emitter_identifier)s','%(event_name)s');")
    def oncontextmenu(self):
        """Called when the Widget gets clicked by the user with the right mouse button.
        """
        return ()

    @decorate_set_on_listener("(self, emitter, x, y)")
    @decorate_event_js("var params={};" \
            "var boundingBox = this.getBoundingClientRect();" \
            "params['x']=event.clientX-boundingBox.left;" \
            "params['y']=event.clientY-boundingBox.top;" \
            "remi.sendCallbackParam('%(emitter_identifier)s','%(event_name)s',params);")
    def onmousedown(self, x, y):
        """Called when the user presses left or right mouse button over a Widget.

        Args:
            x (float): position of the mouse inside the widget
            y (float): position of the mouse inside the widget
        """
        return (x, y)

    @decorate_set_on_listener("(self, emitter, x, y)")
    @decorate_event_js("var params={};" \
            "var boundingBox = this.getBoundingClientRect();" \
            "params['x']=event.clientX-boundingBox.left;" \
            "params['y']=event.clientY-boundingBox.top;" \
            "remi.sendCallbackParam('%(emitter_identifier)s','%(event_name)s',params);")
    def onmouseup(self, x, y):
        """Called when the user releases left or right mouse button over a Widget.

        Args:
            x (float): position of the mouse inside the widget
            y (float): position of the mouse inside the widget
        """
        return (x, y)

    @decorate_set_on_listener("(self, emitter)")
    @decorate_event_js("remi.sendCallback('%(emitter_identifier)s','%(event_name)s');")
    def onmouseout(self):
        """Called when the mouse cursor moves outside a Widget.

        Note: This event is often used together with the Widget.onmouseover event, which occurs when the pointer is
            moved onto a Widget, or onto one of its children.
        """
        return ()

    @decorate_set_on_listener("(self, emitter)")
    @decorate_event_js("remi.sendCallback('%(emitter_identifier)s','%(event_name)s');")
    def onmouseover(self):
        """Called when the mouse cursor moves onto a Widget.

        Note: This event is often used together with the Widget.onmouseout event.
        """
        return ()

    @decorate_set_on_listener("(self, emitter)")
    @decorate_event_js("remi.sendCallback('%(emitter_identifier)s','%(event_name)s');")
    def onmouseleave(self):
        """Called when the mouse cursor moves outside a Widget.

        Note: This event is often used together with the Widget.onmouseenter event, which occurs when the mouse pointer
            is moved onto a Widget.

        Note: The Widget.onmouseleave event is similar to the Widget.onmouseout event. The only difference is that the
            onmouseleave event does not bubble (does not propagate up the Widgets tree).
        """
        return ()

    @decorate_set_on_listener("(self, emitter, x, y)")
    @decorate_event_js("var params={};" \
            "var boundingBox = this.getBoundingClientRect();" \
            "params['x']=event.clientX-boundingBox.left;" \
            "params['y']=event.clientY-boundingBox.top;" \
            "remi.sendCallbackParam('%(emitter_identifier)s','%(event_name)s',params);")
    def onmousemove(self, x, y):
        """Called when the mouse cursor moves inside the Widget.

        Args:
            x (float): position of the mouse inside the widget
            y (float): position of the mouse inside the widget
        """
        return (x, y)

    @decorate_set_on_listener("(self, emitter, x, y)")
    @decorate_event_js("var params={};" \
            "var boundingBox = this.getBoundingClientRect();" \
            "params['x']=parseInt(event.changedTouches[0].clientX)-boundingBox.left;" \
            "params['y']=parseInt(event.changedTouches[0].clientY)-boundingBox.top;" \
            "remi.sendCallbackParam('%(emitter_identifier)s','%(event_name)s',params);")
    def ontouchmove(self, x, y):
        """Called continuously while a finger is dragged across the screen, over a Widget.

        Args:
            x (float): position of the finger inside the widget
            y (float): position of the finger inside the widget
        """
        return (x, y)

    @decorate_set_on_listener("(self, emitter, x, y)")
    @decorate_event_js("var params={};" \
            "var boundingBox = this.getBoundingClientRect();" \
            "params['x']=parseInt(event.changedTouches[0].clientX)-boundingBox.left;" \
            "params['y']=parseInt(event.changedTouches[0].clientY)-boundingBox.top;" \
            "remi.sendCallbackParam('%(emitter_identifier)s','%(event_name)s',params);")
    def ontouchstart(self, x, y):
        """Called when a finger touches the widget.

        Args:
            x (float): position of the finger inside the widget
            y (float): position of the finger inside the widget
        """
        return (x, y)

    @decorate_set_on_listener("(self, emitter, x, y)")
    @decorate_event_js("var params={};" \
            "var boundingBox = this.getBoundingClientRect();" \
            "params['x']=parseInt(event.changedTouches[0].clientX)-boundingBox.left;" \
            "params['y']=parseInt(event.changedTouches[0].clientY)-boundingBox.top;" \
            "remi.sendCallbackParam('%(emitter_identifier)s','%(event_name)s',params);")
    def ontouchend(self, x, y):
        """Called when a finger is released from the widget.

        Args:
            x (float): position of the finger inside the widget
            y (float): position of the finger inside the widget
        """
        return (x, y)

    @decorate_set_on_listener("(self, emitter, x, y)")
    @decorate_event_js("var params={};" \
            "var boundingBox = this.getBoundingClientRect();" \
            "params['x']=parseInt(event.changedTouches[0].clientX)-boundingBox.left;" \
            "params['y']=parseInt(event.changedTouches[0].clientY)-boundingBox.top;" \
            "remi.sendCallbackParam('%(emitter_identifier)s','%(event_name)s',params);")
    def ontouchenter(self, x, y):
        """Called when a finger touches from outside to inside the widget.

        Args:
            x (float): position of the finger inside the widget
            y (float): position of the finger inside the widget
        """
        return (x, y)

    @decorate_set_on_listener("(self, emitter)")
    @decorate_event_js("remi.sendCallback('%(emitter_identifier)s','%(event_name)s');")
    def ontouchleave(self):
        """Called when a finger touches from inside to outside the widget.
        """
        return ()

    @decorate_set_on_listener("(self, emitter)")
    @decorate_event_js("remi.sendCallback('%(emitter_identifier)s','%(event_name)s');")
    def ontouchcancel(self):
        """Called when a touch point has been disrupted in an implementation-specific manner
        (for example, too many touch points are created).
        """
        return ()

    @decorate_set_on_listener("(self, emitter, key, keycode, ctrl, shift, alt)")
    @decorate_event_js("""var params={};params['key']=event.key;
            params['keycode']=(event.which||event.keyCode);
            params['ctrl']=event.ctrlKey;
            params['shift']=event.shiftKey;
            params['alt']=event.altKey;
            remi.sendCallbackParam('%(emitter_identifier)s','%(event_name)s',params);""")
    def onkeyup(self, key, keycode, ctrl, shift, alt):
        """Called when user types and releases a key.
        The widget should be able to receive the focus in order to emit the event.
        Assign a 'tabindex' attribute to make it focusable.

        Args:
            key (str): the character value
            keycode (str): the numeric char code
        """
        return (key, keycode, ctrl, shift, alt)

    @decorate_set_on_listener("(self, emitter, key, keycode, ctrl, shift, alt)")
    @decorate_event_js("""var params={};params['key']=event.key;
            params['keycode']=(event.which||event.keyCode);
            params['ctrl']=event.ctrlKey;
            params['shift']=event.shiftKey;
            params['alt']=event.altKey;
            remi.sendCallbackParam('%(emitter_identifier)s','%(event_name)s',params);""")
    def onkeydown(self, key, keycode, ctrl, shift, alt):
        """Called when user types and releases a key.
        The widget should be able to receive the focus in order to emit the event.
        Assign a 'tabindex' attribute to make it focusable.

        Args:
            key (str): the character value
            keycode (str): the numeric char code
        """
        return (key, keycode, ctrl, shift, alt)

    @decorate_explicit_alias_for_listener_registration
    def set_on_focus_listener(self, callback, *userdata):
        self.onfocus.connect(callback, *userdata)

    @decorate_explicit_alias_for_listener_registration
    def set_on_blur_listener(self, callback, *userdata):
        self.onblur.connect(callback, *userdata)

    @decorate_explicit_alias_for_listener_registration
    def set_on_click_listener(self, callback, *userdata):
        self.onclick.connect(callback, *userdata)

    @decorate_explicit_alias_for_listener_registration
    def set_on_dblclick_listener(self, callback, *userdata):
        self.ondblclick.connect(callback, *userdata)

    @decorate_explicit_alias_for_listener_registration
    def set_on_contextmenu_listener(self, callback, *userdata):
        self.oncontextmenu.connect(callback, *userdata)

    @decorate_explicit_alias_for_listener_registration
    def set_on_mousedown_listener(self, callback, *userdata):
        self.onmousedown.connect(callback, *userdata)

    @decorate_explicit_alias_for_listener_registration
    def set_on_mouseup_listener(self, callback, *userdata):
        self.onmouseup.connect(callback, *userdata)

    @decorate_explicit_alias_for_listener_registration
    def set_on_mouseout_listener(self, callback, *userdata):
        self.onmouseout.connect(callback, *userdata)

    @decorate_explicit_alias_for_listener_registration
    def set_on_mouseleave_listener(self, callback, *userdata):
        self.onmouseleave.connect(callback, *userdata)

    @decorate_explicit_alias_for_listener_registration
    def set_on_mousemove_listener(self, callback, *userdata):
        self.onmousemove.connect(callback, *userdata)

    @decorate_explicit_alias_for_listener_registration
    def set_on_touchmove_listener(self, callback, *userdata):
        self.ontouchmove.connect(callback, *userdata)

    @decorate_explicit_alias_for_listener_registration
    def set_on_touchstart_listener(self, callback, *userdata):
        self.ontouchstart.connect(callback, *userdata)

    @decorate_explicit_alias_for_listener_registration
    def set_on_touchend_listener(self, callback, *userdata):
        self.ontouchend.connect(callback, *userdata)

    @decorate_explicit_alias_for_listener_registration
    def set_on_touchenter_listener(self, callback, *userdata):
        self.ontouchenter.connect(callback, *userdata)

    @decorate_explicit_alias_for_listener_registration
    def set_on_touchleave_listener(self, callback, *userdata):
        self.ontouchleave.connect(callback, *userdata)

    @decorate_explicit_alias_for_listener_registration
    def set_on_touchcancel_listener(self, callback, *userdata):
        self.ontouchcancel.connect(callback, *userdata)

    @decorate_explicit_alias_for_listener_registration
    def set_on_key_up_listener(self, callback, *userdata):
        self.onkeyup.connect(callback, *userdata)

    @decorate_explicit_alias_for_listener_registration
    def set_on_key_down_listener(self, callback, *userdata):
        self.onkeydown.connect(callback, *userdata)


class Container(Widget):
    """
    Container can be used as generic container. You can add children by the append(value, key) function.
    Container can be arranged in absolute positioning (assigning style['top'] and style['left'] attributes to the children
    or in a simple auto-alignment.
    You can decide the horizontal or vertical arrangement by the function set_layout_orientation(layout_orientation)
    passing as parameter Container.LAYOUT_HORIZONTAL or Container.LAYOUT_VERTICAL.

    Tips:
    In html, it is a DIV tag
    The self.type attribute specifies the HTML tag representation
    The self.attributes[] attribute specifies the HTML attributes like 'style' 'class' 'id'
    The self.style[] attribute specifies the CSS style content like 'font' 'color'. It will be packed together with
    'self.attributes'.
    """

    # constants
    LAYOUT_HORIZONTAL = True
    LAYOUT_VERTICAL = False

    def __init__(self, children=None, *args, **kwargs):
        """
        Args:
            children (Widget, or iterable of Widgets): The child to be appended. In case of a dictionary,
                each item's key is used as 'key' param for the single append.
            layout_orientation (Container.LAYOUT_VERTICAL, Container.LAYOUT_HORIZONTAL): Container layout
        """
        super(Container, self).__init__(*args, **kwargs)

        self.set_layout_orientation(kwargs.get('layout_orientation', Container.LAYOUT_VERTICAL))
        if children:
            self.append(children)

    def append(self, value, key=''):
        """Adds a child widget, generating and returning a key if not provided

        In order to access to the specific child in this way container.children[key].

        Args:
            value (Widget, or iterable of Widgets): The child to be appended. In case of a dictionary,
                each item's key is used as 'key' param for the single append.
            key (str): The unique string identifier for the child. Ignored in case of iterable 'value'
                param.

        Returns:
            str: a key used to refer to the child for all future interaction, or a list of keys in case
                of an iterable 'value' param
        """
        if type(value) in (list, tuple, dict):
            if type(value) == dict:
                for k in value.keys():
                    self.append(value[k], k)
                return value.keys()
            keys = []
            for child in value:
                keys.append(self.append(child))
            return keys

        if not isinstance(value, Widget):
            raise ValueError('value should be a Widget (otherwise use add_child(key,other)')

        key = value.identifier if key == '' else key
        self.add_child(key, value)

        if self.layout_orientation == Container.LAYOUT_HORIZONTAL:
            if not self.children[key].css_float is None:
                if not (self.children[key].css_float == 'none'):
                    self.children[key].css_float = 'left'
            else:
                self.children[key].css_float = 'left'

        return key

    def set_layout_orientation(self, layout_orientation):
        """For the generic Container, this function allows to setup the children arrangement.

        Args:
            layout_orientation (Container.LAYOUT_HORIZONTAL or Container.LAYOUT_VERTICAL):
        """
        self.layout_orientation = layout_orientation


class HTML(Tag):
    def __init__(self, *args, **kwargs):
        super(HTML, self).__init__(*args, _type='html', **kwargs)

    def repr(self, changed_widgets=None):
        """It is used to automatically represent the object to HTML format
        packs all the attributes, children and so on.

        Args:
            changed_widgets (dict): A dictionary containing a collection of tags that have to be updated.
                The tag that have to be updated is the key, and the value is its textual repr.
        """
        if changed_widgets is None:
            changed_widgets = {}
        local_changed_widgets = {}
        self._set_updated()
        return ''.join(('<', self.type, '>\n', self.innerHTML(local_changed_widgets), '\n</', self.type, '>'))


class HEAD(Tag):
    def __init__(self, title, *args, **kwargs):
        super(HEAD, self).__init__(*args, _type='head', **kwargs)
        self.add_child('meta',
                """<meta content='text/html;charset=utf-8' http-equiv='Content-Type'>
                <meta content='utf-8' http-equiv='encoding'>
                <meta name="viewport" content="width=device-width, initial-scale=1.0">""")

        self.set_title(title)

    def set_icon_file(self, filename, rel="icon"):
        """ Allows to define an icon for the App

            Args:
                filename (str): the resource file name (ie. "/res:myicon.png")
                rel (str): leave it unchanged (standard "icon")
        """
        mimetype, encoding = mimetypes.guess_type(filename)
        self.add_child("favicon", '<link rel="%s" href="%s" type="%s" />'%(rel, filename, mimetype))

    def set_icon_data(self, base64_data, mimetype="image/png", rel="icon"):
        """ Allows to define an icon for the App

            Args:
                base64_data (str): base64 encoded image data  (ie. "data:image/x-icon;base64,AAABAAEAEBA....")
                mimetype (str): mimetype of the image ("image/png" or "image/x-icon"...)
                rel (str): leave it unchanged (standard "icon")
        """
        self.add_child("favicon", '<link rel="%s" href="%s" type="%s" />'%(rel, base64_data, mimetype))

    def set_internal_js(self, app_identifier, net_interface_ip, pending_messages_queue_length, websocket_timeout_timer_ms):
        self.add_child('internal_js',
                """
                <script>
                'use strict';

                var Remi = function() {
                this._pendingSendMessages = [];
                this._ws = null;
                this._comTimeout = null;
                this._failedConnections = 0;
                this._openSocket();
                };

                // from http://stackoverflow.com/questions/5515869/string-length-in-bytes-in-javascript
                // using UTF8 strings I noticed that the javascript .length of a string returned less
                // characters than they actually were
                Remi.prototype._byteLength = function(str) {
                    // returns the byte length of an utf8 string
                    var s = str.length;
                    for (var i=str.length-1; i>=0; i--) {
                        var code = str.charCodeAt(i);
                        if (code > 0x7f && code <= 0x7ff) s++;
                        else if (code > 0x7ff && code <= 0xffff) s+=2;
                        if (code >= 0xDC00 && code <= 0xDFFF) i--; //trail surrogate
                    }
                    return s;
                };

                Remi.prototype._paramPacketize = function (ps){
                    var ret = '';
                    for (var pkey in ps) {
                        if( ret.length>0 )ret = ret + '|';
                        var pstring = pkey+'='+ps[pkey];
                        var pstring_length = this._byteLength(pstring);
                        pstring = pstring_length+'|'+pstring;
                        ret = ret + pstring;
                    }
                    return ret;
                };

                Remi.prototype._openSocket = function(){
                    var ws_wss = "ws";
                    try{
                        ws_wss = document.location.protocol.startsWith('https')?'wss':'ws';
                    }catch(ex){}

                    var self = this;
                    try{
                        this._ws = new WebSocket(ws_wss + '://%(host)s/');
                        console.debug('opening websocket');

                        this._ws.onopen = function(evt){
                            if(self._ws.readyState == 1){
                                self._ws.send('connected');

                                try {
                                    document.getElementById("loading").style.display = 'none';
                                } catch(err) {
                                    console.log('Error hiding loading overlay ' + err.message);
                                }

                                self._failedConnections = 0;

                                while(self._pendingSendMessages.length>0){
                                    self._ws.send(self._pendingSendMessages.shift()); /*without checking ack*/
                                }
                            }
                            else{
                                console.debug('onopen fired but the socket readyState was not 1');
                            }
                        };

                        this._ws.onmessage = function(evt){
                            var received_msg = evt.data;

                            if( received_msg[0]=='0' ){ /*show_window*/
                                var index = received_msg.indexOf(',')+1;
                                /*var idRootNodeWidget = received_msg.substr(0,index-1);*/
                                var content = received_msg.substr(index,received_msg.length-index);

                                document.body.innerHTML = decodeURIComponent(content);
                            }else if( received_msg[0]=='1' ){ /*update_widget*/
                                var focusedElement=-1;
                                var caretStart=-1;
                                var caretEnd=-1;
                                if (document.activeElement)
                                {
                                    focusedElement = document.activeElement.id;
                                    try{
                                        caretStart = document.activeElement.selectionStart;
                                        caretEnd = document.activeElement.selectionEnd;
                                    }catch(e){}
                                }
                                var index = received_msg.indexOf(',')+1;
                                var idElem = received_msg.substr(1,index-2);
                                var content = received_msg.substr(index,received_msg.length-index);

                                var elem = document.getElementById(idElem);
                                try{
                                    elem.insertAdjacentHTML('afterend',decodeURIComponent(content));
                                    elem.parentElement.removeChild(elem);
                                }catch(e){
                                    /*Microsoft EDGE doesn't support insertAdjacentHTML for SVGElement*/
                                    var ns = document.createElementNS("http://www.w3.org/2000/svg",'tmp');
                                    ns.innerHTML = decodeURIComponent(content);
                                    elem.parentElement.replaceChild(ns.firstChild, elem);
                                }

                                var elemToFocus = document.getElementById(focusedElement);
                                if( elemToFocus != null ){
                                    elemToFocus.focus();
                                    try{
                                        elemToFocus = document.getElementById(focusedElement);
                                        if(caretStart>-1 && caretEnd>-1) elemToFocus.setSelectionRange(caretStart, caretEnd);
                                    }catch(e){}
                                }
                            }else if( received_msg[0]=='2' ){ /*javascript*/
                                var content = received_msg.substr(1,received_msg.length-1);
                                try{
                                    eval(content);
                                }catch(e){console.debug(e.message);};
                            }else if( received_msg[0]=='3' ){ /*ack*/
                                self._pendingSendMessages.shift() /*remove the oldest*/
                                if(self._comTimeout!==null)
                                    clearTimeout(self._comTimeout);
                            }
                        };

                        this._ws.onclose = function(evt){
                            /* websocket is closed. */
                            console.debug('Connection is closed... event code: ' + evt.code + ', reason: ' + evt.reason);
                            // Some explanation on this error: http://stackoverflow.com/questions/19304157/getting-the-reason-why-websockets-closed
                            // In practice, on a unstable network (wifi with a lot of traffic for example) this error appears
                            // Got it with Chrome saying:
                            // WebSocket connection to 'ws://x.x.x.x:y/' failed: Could not decode a text frame as UTF-8.
                            // WebSocket connection to 'ws://x.x.x.x:y/' failed: Invalid frame header

                            try {
                                document.getElementById("loading").style.display = '';
                            } catch(err) {
                                console.log('Error hiding loading overlay ' + err.message);
                            }

                            self._failedConnections += 1;

                            console.debug('failed connections=' + self._failedConnections + ' queued messages=' + self._pendingSendMessages.length);

                            if(self._failedConnections > 3) {

                                // check if the server has been restarted - which would give it a new websocket address,
                                // new state, and require a reload
                                console.debug('Checking if GUI still up ' + location.href);

                                var http = new XMLHttpRequest();
                                http.open('HEAD', location.href);
                                http.onreadystatechange = function() {
                                    if (http.status == 200) {
                                        // server is up but has a new websocket address, reload
                                        location.reload();
                                    }
                                };
                                http.send();

                                self._failedConnections = 0;
                            }

                            if(evt.code == 1006){
                                self._renewConnection();
                            }
                        };

                        this._ws.onerror = function(evt){
                            /* websocket is closed. */
                            /* alert('Websocket error...');*/
                            console.debug('Websocket error... event code: ' + evt.code + ', reason: ' + evt.reason);
                        };

                    }catch(ex){this._ws=false;alert('websocketnot supported or server unreachable');}
                }


                /*this uses websockets*/
                Remi.prototype.sendCallbackParam = function (widgetID,functionName,params /*a dictionary of name:value*/){
                    var paramStr = '';
                    if(params!==null) paramStr=this._paramPacketize(params);
                    var message = encodeURIComponent(unescape('callback' + '/' + widgetID+'/'+functionName + '/' + paramStr));
                    this._pendingSendMessages.push(message);
                    if( this._pendingSendMessages.length < %(max_pending_messages)s ){
                        if (this._ws !== null && this._ws.readyState == 1)
                            this._ws.send(message);
                            if(this._comTimeout===null)
                                this._comTimeout = setTimeout(this._checkTimeout, %(messaging_timeout)s);
                    }else{
                        console.debug('Renewing connection, this._ws.readyState when trying to send was: ' + this._ws.readyState)
                        this._renewConnection();
                    }
                };

                /*this uses websockets*/
                Remi.prototype.sendCallback = function (widgetID,functionName){
                    this.sendCallbackParam(widgetID,functionName,null);
                };

                Remi.prototype._renewConnection = function(){
                    // ws.readyState:
                    //A value of 0 indicates that the connection has not yet been established.
                    //A value of 1 indicates that the connection is established and communication is possible.
                    //A value of 2 indicates that the connection is going through the closing handshake.
                    //A value of 3 indicates that the connection has been closed or could not be opened.
                    if( this._ws.readyState == 1){
                        try{
                            this._ws.close();
                        }catch(err){};
                    }
                    else if(this._ws.readyState == 0){
                    // Don't do anything, just wait for the connection to be stablished
                    }
                    else{
                        this._openSocket();
                    }
                };

                Remi.prototype._checkTimeout = function(){
                    if(this._pendingSendMessages !== undefined)
                        this._renewConnection();
                };

                Remi.prototype.uploadFile = function(widgetID, eventSuccess, eventFail, eventData, file){
                    var url = '/';
                    var xhr = new XMLHttpRequest();
                    var fd = new FormData();
                    xhr.open('POST', url, true);
                    xhr.setRequestHeader('filename', file.name);
                    xhr.setRequestHeader('listener', widgetID);
                    xhr.setRequestHeader('listener_function', eventData);
                    xhr.onreadystatechange = function() {
                        if (xhr.readyState == 4 && xhr.status == 200) {
                            /* Every thing ok, file uploaded */
                            var params={};params['filename']=file.name;
                            this.sendCallbackParam(widgetID, eventSuccess,params);
                            console.log('upload success: ' + file.name);
                        }else if(xhr.status == 400){
                            var params={};params['filename']=file.name;
                            this.sendCallbackParam(widgetID,eventFail,params);
                            console.log('upload failed: ' + file.name);
                        }
                    };
                    fd.append('upload_file', file);
                    xhr.send(fd);
                };
<<<<<<< HEAD

                window.onerror = function(message, source, lineno, colno, error) {
                    var params={};params['message']=message;
                    params['source']=source;
                    params['lineno']=lineno;
                    params['colno']=colno;
                    params['error']=JSON.stringify(error);
                    sendCallbackParam('%(emitter_identifier)s','%(event_name)s',params);
                    return false;
                };
=======
                window.remi = new Remi();
>>>>>>> 77eea2e3

                </script>""" % {'host':net_interface_ip,
                                'max_pending_messages':pending_messages_queue_length,
                                'messaging_timeout':websocket_timeout_timer_ms,
                                'emitter_identifier':app_identifier,
                                'event_name':'onerror'})

    def set_title(self, title):
        self.add_child('title', "<title>%s</title>" % title)

    def repr(self, changed_widgets=None):
        """It is used to automatically represent the object to HTML format
        packs all the attributes, children and so on.

        Args:
            changed_widgets (dict): A dictionary containing a collection of tags that have to be updated.
                The tag that have to be updated is the key, and the value is its textual repr.
        """
        if changed_widgets is None:
            changed_widgets = {}
        local_changed_widgets = {}
        self._set_updated()
        return ''.join(('<', self.type, '>\n', self.innerHTML(local_changed_widgets), '\n</', self.type, '>'))


class BODY(Container):
    EVENT_ONLOAD = 'onload'
    EVENT_ONERROR = 'onerror'
    EVENT_ONONLINE = 'ononline'
    EVENT_ONPAGEHIDE = 'onpagehide'
    EVENT_ONPAGESHOW = 'onpageshow'
    EVENT_ONRESIZE = 'onresize'

    def __init__(self, *args, **kwargs):
        super(BODY, self).__init__(*args, _type='body', **kwargs)
        loading_anim = Widget()
        loading_anim.css_margin = None
        loading_anim.identifier = "loading-animation"
        loading_container = Container(children=[loading_anim], style={'display':'none'})
        loading_container.css_margin = None
        loading_container.identifier = "loading"

        self.append(loading_container)

    @decorate_set_on_listener("(self, emitter)")
    @decorate_event_js("""remi.sendCallback('%(emitter_identifier)s','%(event_name)s');""")
    def onload(self):
        """Called when page gets loaded."""
        return ()

    @decorate_set_on_listener("(self, emitter)")
<<<<<<< HEAD
    @decorate_event_js("""sendCallback('%(emitter_identifier)s','%(event_name)s');""")
=======
    @decorate_event_js("""var params={};params['message']=event.message;
                params['source']=event.source;
                params['lineno']=event.lineno;
                params['colno']=event.colno;
                debugger;
                remi.sendCallbackParam('%(emitter_identifier)s','%(event_name)s',params);
                return false;
            """)
    def onerror(self, message, source, lineno, colno):
        """Called when an error occurs."""
        return (message, source, lineno, colno)

    @decorate_set_on_listener("(self, emitter)")
    @decorate_event_js("""remi.sendCallback('%(emitter_identifier)s','%(event_name)s');""")
>>>>>>> 77eea2e3
    def ononline(self):
        return ()

    @decorate_set_on_listener("(self, emitter)")
    @decorate_event_js("""remi.sendCallback('%(emitter_identifier)s','%(event_name)s');""")
    def onpagehide(self):
        return ()

    @decorate_set_on_listener("(self, emitter)")
    @decorate_event_js("""
            var params={};
            params['width']=window.innerWidth;
            params['height']=window.innerHeight;
            remi.sendCallbackParam('%(emitter_identifier)s','%(event_name)s',params);""")
    def onpageshow(self, width, height):
        return (width, height)

    @decorate_set_on_listener("(self, emitter)")
    @decorate_event_js("""
            var params={};
            params['width']=window.innerWidth;
            params['height']=window.innerHeight;
            remi.sendCallbackParam('%(emitter_identifier)s','%(event_name)s',params);""")
    def onresize(self, width, height):
        return (width, height)


class GridBox(Container):
    """It contains widgets automatically aligning them to the grid.
    Does not permit children absolute positioning.

    In order to add children to this container, use the append(child, key) function.
    The key have to be string and determines the children positioning in the layout.

    Note: If you would absolute positioning, use the Container instead.
    """

    @property
    @editor_attribute_decorator("WidgetSpecific", '''Column sizes (i.e. 50% 30% 20%).''', str, {})
    def css_grid_template_columns(self): return self.style.get('grid-template-columns', None)
    @css_grid_template_columns.setter
    def css_grid_template_columns(self, value): self.style['grid-template-columns'] = str(value)
    @css_grid_template_columns.deleter
    def css_grid_template_columns(self): del self.style['grid-template-columns']

    @property
    @editor_attribute_decorator("WidgetSpecific", '''Row sizes (i.e. 50% 30% 20%).''', str, {})
    def css_grid_template_rows(self): return self.style.get('grid-template-rows', None)
    @css_grid_template_rows.setter
    def css_grid_template_rows(self, value): self.style['grid-template-rows'] = str(value)
    @css_grid_template_rows.deleter
    def css_grid_template_rows(self): del self.style['grid-template-rows']

    @property
    @editor_attribute_decorator("WidgetSpecific", '''Grid matrix (i.e. 'widget1 widget1 widget2' 'widget1 widget1 widget2').''', str, {})
    def css_grid_template_areas(self): return self.style.get('grid-template-areas', None)
    @css_grid_template_areas.setter
    def css_grid_template_areas(self, value): self.style['grid-template-areas'] = str(value)
    @css_grid_template_areas.deleter
    def css_grid_template_areas(self): del self.style['grid-template-areas']

    @property
    @editor_attribute_decorator("WidgetSpecific", '''Defines the size of the gap between the rows and columns.''', 'css_size', {})
    def css_grid_gap(self): return self.style.get('grid-gap', None)
    @css_grid_gap.setter
    def css_grid_gap(self, value): self.style['grid-gap'] = str(value)
    @css_grid_gap.deleter
    def css_grid_gap(self): del self.style['grid-gap']

    def __init__(self, *args, **kwargs):
        super(GridBox, self).__init__(*args, **kwargs)
        self.style.update({'display': 'grid'})

    def define_grid(self, matrix):
        """Populates the Table with a list of tuples of strings.

        Args:
            matrix (list): list of iterables of strings (lists or something else).
                Items in the matrix have to correspond to a key for the children.
        """
        self.css_grid_template_areas = ''.join("'%s'" % (' '.join(x)) for x in matrix)

    def append(self, value, key=''):
        """Adds a child widget, generating and returning a key if not provided

        In order to access to the specific child in this way container.children[key].

        Args:
            value (Widget, or iterable of Widgets): The child to be appended. In case of a dictionary,
                each item's key is used as 'key' param for the single append.
            key (str): The unique string identifier for the child. Ignored in case of iterable 'value'
                param. The key have to correspond to a an element provided in the 'define_grid' method param.

        Returns:
            str: a key used to refer to the child for all future interaction, or a list of keys in case
                of an iterable 'value' param
        """
        if type(value) in (list, tuple, dict):
            if type(value) == dict:
                for k in value.keys():
                    self.append(value[k], k)
                return value.keys()
            keys = []
            for child in value:
                keys.append(self.append(child))
            return keys

        if not isinstance(value, Widget):
            raise ValueError('value should be a Widget (otherwise use add_child(key,other)')

        key = value.identifier if key == '' else key
        self.add_child(key, value)
        value.style['grid-area'] = key
        value.css_position = 'static'

        return key

    def remove_child(self, child):
        if 'grid-area' in child.style.keys():
            del child.style['grid-area']
        super(GridBox, self).remove_child(child)

    def set_column_sizes(self, values):
        """Sets the size value for each column

        Args:
            values (iterable of int or str): values are treated as percentage.
        """
        self.css_grid_template_columns = ' '.join(map(lambda value: (str(value) if str(value).endswith('%') else str(value) + '%') , values))

    def set_row_sizes(self, values):
        """Sets the size value for each row

        Args:
            values (iterable of int or str): values are treated as percentage.
        """
        self.css_grid_template_rows = ' '.join(map(lambda value: (str(value) if str(value).endswith('%') else str(value) + '%') , values))
    
    def set_column_gap(self, value):
        """Sets the gap value between columns

        Args:
            value (int or str): gap value (i.e. 10 or "10px")
        """
        if type(value) == int:
            value = str(value) + 'px'
        self.style['grid-column-gap'] = value

    def set_row_gap(self, value):
        """Sets the gap value between rows

        Args:
            value (int or str): gap value (i.e. 10 or "10px")
        """
        if type(value) == int:
            value = str(value) + 'px'
        self.style['grid-row-gap'] = value

    def set_from_asciiart(self, asciipattern, column_gap=0, row_gap=0):
        """Defines the GridBox layout from a simple and intuitive ascii art table

            Pipe "|" is the column separator.
            Rows are separated by \n .
            Identical rows are considered as unique bigger rows.
            Single table cells must contain the 'key' string value of the contained widgets.
            Column sizes are proportionally applied to the defined grid.
            Columns must be alligned between rows.
            The gap values eventually defined by set_column_gap and set_row_gap are overwritten.

            es.
                \"\"\"
                | |label|button    |
                | |text |          |
                \"\"\"

            Args:
                asciipattern (str): The ascii defined grid
                column_gap (int): Percentage value of the total width to be used as gap between columns
                row_gap (int): Percentage value of the total height to be used as gap between rows

        """
        rows = asciipattern.split("\n")
        # remove empty rows
        for r in rows[:]:
            if len(r.replace(" ", "")) < 1:
                rows.remove(r)
        for ri in range(0, len(rows)):
            # slicing row removing the first and the last separators
            rows[ri] = rows[ri][rows[ri].find("|")+1:rows[ri].rfind("|")]

        columns = collections.OrderedDict()
        row_count = 0
        row_defs = collections.OrderedDict()
        row_max_width = 0

        row_sizes = []
        for ri in range(0, len(rows)):
            if ri > 0:
                if rows[ri] == rows[ri-1]:
                    row_sizes[row_count-1] = row_sizes[row_count-1] + 1 # increment identical row count
                    continue

            row_defs[row_count] = rows[ri].replace(" ","").split("|")
            row_sizes.append(1)
            # placeholder . where cell is empty
            row_defs[row_count] = ['.' if (elem == '') else elem for elem in row_defs[row_count]]
            row_count = row_count + 1
            row_max_width = max(row_max_width, len(rows[ri]))

            i = rows[ri].find("|",0)
            while i > -1:
                columns[i] = i
                i = rows[ri].find("|", i+1)

        columns[row_max_width] = row_max_width

        for r in range(0, len(row_sizes)):
            row_sizes[r] = float(row_sizes[r])/float(len(rows))*(100.0-row_gap*(len(row_sizes)-1))

        column_sizes = []
        prev_size = 0.0
        for c in columns.values():
            value = float(c)/float(row_max_width)*(100.0-column_gap*(len(columns)-1))
            column_sizes.append(value-prev_size)
            prev_size = value

        self.define_grid(row_defs.values())
        self.set_column_sizes(column_sizes)
        self.set_row_sizes(row_sizes)
        self.set_column_gap("%s%%"%column_gap)
        self.set_row_gap("%s%%"%row_gap)


class HBox(Container):
    """The purpose of this widget is to automatically horizontally aligning
        the widgets that are appended to it.
    Does not permit children absolute positioning.

    In order to add children to this container, use the append(child, key) function.
    The key have to be numeric and determines the children order in the layout.

    Note: If you would absolute positioning, use the Container instead.
    """

    def __init__(self, *args, **kwargs):
        super(HBox, self).__init__(*args, **kwargs)

        # fixme: support old browsers
        # http://stackoverflow.com/a/19031640
        self.style.update({'display':'flex', 'flex-direction':'row'})
        self.style['justify-content'] = self.style.get('justify-content', 'space-around')
        self.style['align-items'] = self.style.get('align-items', 'center')

    def append(self, value, key=''):
        """It allows to add child widgets to this.
        The key allows to access the specific child in this way container.children[key].
        The key have to be numeric and determines the children order in the layout.

        Args:
            value (Widget): Child instance to be appended.
            key (str): Unique identifier for the child. If key.isdigit()==True '0' '1'.. the value determines the order
            in the layout
        """
        if type(value) in (list, tuple, dict):
            if type(value)==dict:
                for k in value.keys():
                    self.append(value[k], k)
                return value.keys()
            keys = []
            for child in value:
                keys.append( self.append(child) )
            return keys

        key = str(key)
        if not isinstance(value, Widget):
            raise ValueError('value should be a Widget (otherwise use add_child(key,other)')

        del value.css_left
        del value.css_right

        if value.css_order == None:
            value.css_position = 'static'
            value.css_order = '-1'

        if key.isdigit():
            value.css_order = key

        key = value.identifier if key == '' else key
        self.add_child(key, value)

        return key


class VBox(HBox):
    """The purpose of this widget is to automatically vertically aligning
        the widgets that are appended to it.
    Does not permit children absolute positioning.

    In order to add children to this container, use the append(child, key) function.
    The key have to be numeric and determines the children order in the layout.

    Note: If you would absolute positioning, use the Container instead.
    """

    def __init__(self, *args, **kwargs):
        super(VBox, self).__init__(*args, **kwargs)
        self.css_flex_direction = 'column'


class TabBox(Container):
    """ A multipage container.
        Add a tab by doing an append. ie. tabbox.append( widget, "Tab Name" )
        The widget can be a container with other child widgets.
    """
    def __init__(self, *args, **kwargs):
        super(TabBox, self).__init__(layout_orientation=Container.LAYOUT_VERTICAL, *args, **kwargs)
        self.container_tab_titles = ListView( width="100%", layout_orientation=Container.LAYOUT_HORIZONTAL, _class = 'tabs clearfix' )
        self.container_tab_titles.onselection.do(self.on_tab_selection)
        super(TabBox, self).append(self.container_tab_titles, "_container_tab_titles")
        self.selected_widget_key = None
        self.tab_keys_ordered_list = []

    def resize_tab_titles(self):
        tab_w = 100.0 / len(self.container_tab_titles.children.values())
        for l in self.container_tab_titles.children.values():
            l.set_size("%.1f%%" % tab_w, "100%")

    def append(self, widget, key=''):
        """ Adds a new tab.
            The *widget* is the content of the tab.
            The *key* is the tab title.
        """
        key = super(TabBox, self).append(widget, key)
        self.tab_keys_ordered_list.append(key)
        self.container_tab_titles.append(ListItem(key), key)
        self.resize_tab_titles()
        #if first tab, select
        if self.selected_widget_key is None:
            self.on_tab_selection(None, key)
        else:
            self.on_tab_selection(None, self.selected_widget_key)

    def remove_child(self, widget):
        key = None
        for k in self.children.keys():
            if hasattr(self.children[k], "identifier"):
                if self.children[k].identifier == widget.identifier:
                    key = k
                    break
        if key:
            self.tab_keys_ordered_list.remove(key)
            self.container_tab_titles.remove_child(self.container_tab_titles.children[key])
        self.resize_tab_titles()
        super(TabBox, self).remove_child(widget)

    @decorate_set_on_listener("(self, emitter, key)")
    @decorate_event
    def on_tab_selection(self, emitter, key):
        print(str(key))
        for k in self.children.keys():
            w = self.children[k]
            if w is self.container_tab_titles:
                continue
            w.css_display = 'none'
            self.container_tab_titles.children[k].remove_class('active')
            if k==key:
                self.selected_widget_key = k
        self.children[self.selected_widget_key].css_display = 'block'
        self.container_tab_titles.children[self.selected_widget_key].add_class('active')
        return (self.selected_widget_key,)

    def select_by_widget(self, widget):
        for k in self.children.keys():
            if self.children[k] is widget:
                self.on_tab_selection(None, k)
                return

    def select_by_key(self, key):
        self.on_tab_selection(None, key)

    def select_by_name(self, key):
        """ This function is deprecated. Is here for compatibility reasons.
            Use *select_by_key* instead.
        """
        self.select_by_key(key)

    def add_tab(self, widget, key, callback=None):
        """ This function is deprecated. Is here for compatibility reasons.
            The callback is ignored.
            Use *append* instead.
        """
        self.append(widget, key)

    def select_by_index(self, index):
        self.on_tab_selection(None, self.tab_keys_ordered_list[index])


# noinspection PyUnresolvedReferences
class _MixinTextualWidget(object):
    @property
    @editor_attribute_decorator("WidgetSpecific",'''Text content''', str, {})
    def text(self): return self.get_text()
    @text.setter
    def text(self, value): self.set_text(value)

    @property
    @editor_attribute_decorator("Font",'''Specifies whether the text have to be horizontal or vertical.''', 'DropDown', {'possible_values': ('none', 'horizontal-tb', 'vertical-rl', 'vertical-lr')})
    def css_writing_mode(self): return self.style.get('writing-mode', None)
    @css_writing_mode.setter
    def css_writing_mode(self, value): self.style['writing-mode'] = str(value)
    @css_writing_mode.deleter
    def css_writing_mode(self): del self.style['writing-mode']

    @property
    @editor_attribute_decorator("Font",'''Text alignment.''', 'DropDown', {'possible_values': ('none', 'center', 'left', 'right', 'justify')})
    def css_text_align(self): return self.style.get('text-align', None)
    @css_text_align.setter
    def css_text_align(self, value): self.style['text-align'] = str(value)
    @css_text_align.deleter
    def css_text_align(self): del self.style['text-align']

    @property
    @editor_attribute_decorator("Font",'''Text direction.''', 'DropDown', {'possible_values': ('none', 'ltr', 'rtl')})
    def css_direction(self): return self.style.get('direction', None)
    @css_direction.setter
    def css_direction(self, value): self.style['direction'] = str(value)
    @css_direction.deleter
    def css_direction(self): del self.style['direction']

    def set_text(self, text):
        """
        Sets the text label for the Widget.

        Args:
            text (str): The string label of the Widget.
        """
        self.add_child('text', escape(text, quote=False))

    def get_text(self):
        """
        Returns:
            str: The text content of the Widget. You can set the text content with set_text(text).
        """
        if 'text' not in self.children.keys():
            return ''
        return unescape(self.get_child('text'))


class Button(Widget, _MixinTextualWidget):
    """The Button widget. Have to be used in conjunction with its event onclick.
        Use Widget.onclick.connect in order to register the listener.
    """
    def __init__(self, text='', *args, **kwargs):
        """
        Args:
            text (str): The text that will be displayed on the button.
            kwargs: See Widget.__init__()
        """
        super(Button, self).__init__(*args, **kwargs)
        self.type = 'button'
        self.set_text(text)


class TextInput(Widget, _MixinTextualWidget):
    """Editable multiline/single_line text area widget. You can set the content by means of the function set_text or
     retrieve its content with get_text.
    """

    @property
    @editor_attribute_decorator("WidgetSpecific",'''Defines the maximum text content length.''', int, {'possible_values': '', 'min': 0, 'max': 10000, 'default': 0, 'step': 1})
    def attr_maxlength(self): return self.attributes.get('maxlength', '0')
    @attr_maxlength.setter
    def attr_maxlength(self, value): self.attributes['maxlength'] = str(value)
    @attr_maxlength.deleter
    def attr_maxlength(self): del self.attributes['maxlength']

    def __init__(self, single_line=True, hint='', *args, **kwargs):
        """
        Args:
            single_line (bool): Determines if the TextInput have to be single_line. A multiline TextInput have a gripper
                                that allows the resize.
            hint (str): Sets a hint using the html placeholder attribute.
            kwargs: See Widget.__init__()
        """
        super(TextInput, self).__init__(*args, **kwargs)
        self.type = 'textarea'

        self.single_line = single_line
        if single_line:
            self.style['resize'] = 'none'
            self.attributes['rows'] = '1'
            self.attributes[self.EVENT_ONINPUT] = """
                var elem = document.getElementById('%(emitter_identifier)s');
                var enter_pressed = (elem.value.indexOf('\\n') > -1);
                if(enter_pressed){
                    elem.value = elem.value.split('\\n').join('');
                    var params={};params['new_value']=elem.value;
                    remi.sendCallbackParam('%(emitter_identifier)s','%(event_name)s',params);
                }""" % {'emitter_identifier': str(self.identifier), 'event_name': Widget.EVENT_ONCHANGE}
        #else:
        #    self.attributes[self.EVENT_ONINPUT] = """
        #        var elem = document.getElementById('%(emitter_identifier)s');
        #        var params={};params['new_value']=elem.value;
        #        remi.sendCallbackParam('%(emitter_identifier)s','%(event_name)s',params);
        #        """ % {'emitter_identifier': str(self.identifier), 'event_name': Widget.EVENT_ONCHANGE}

        self.set_value('')

        if hint:
            self.attributes['placeholder'] = hint

        self.attributes['autocomplete'] = 'off'

        self.attributes[Widget.EVENT_ONCHANGE] = \
            "var params={};params['new_value']=document.getElementById('%(emitter_identifier)s').value;" \
            "remi.sendCallbackParam('%(emitter_identifier)s','%(event_name)s',params);"% \
            {'emitter_identifier': str(self.identifier), 'event_name': Widget.EVENT_ONCHANGE}

    def set_value(self, text):
        """Sets the text content.

        Args:
            text (str): The string content that have to be appended as standard child identified by the key 'text'
        """
        if self.single_line:
            text = text.replace('\n', '')
        self.set_text(text)

    def get_value(self):
        """
        Returns:
            str: The text content of the TextInput. You can set the text content with set_text(text).
        """
        return self.get_text()

    @decorate_set_on_listener("(self, emitter, new_value)")
    @decorate_event
    def onchange(self, new_value):
        """Called when the user changes the TextInput content.
        With single_line=True it fires in case of focus lost and Enter key pressed.
        With single_line=False it fires at each key released.

        Args:
            new_value (str): the new string content of the TextInput.
        """
        self.disable_refresh()
        self.set_value(new_value)
        self.enable_refresh()
        return (new_value, )

    @decorate_set_on_listener("(self, emitter, new_value, keycode)")
    @decorate_event_js("""var elem=document.getElementById('%(emitter_identifier)s');
            var params={};params['new_value']=elem.value;params['keycode']=(event.which||event.keyCode);
            remi.sendCallbackParam('%(emitter_identifier)s','%(event_name)s',params);""")
    def onkeyup(self, new_value, keycode):
        """Called when user types and releases a key into the TextInput

        Note: This event can't be registered together with Widget.onchange.

        Args:
            new_value (str): the new string content of the TextInput
            keycode (str): the numeric char code
        """
        return (new_value, keycode)

    @decorate_set_on_listener("(self, emitter, new_value, keycode)")
    @decorate_event_js("""var elem=document.getElementById('%(emitter_identifier)s');
            var params={};params['new_value']=elem.value;params['keycode']=(event.which||event.keyCode);
            remi.sendCallbackParam('%(emitter_identifier)s','%(event_name)s',params);""")
    def onkeydown(self, new_value, keycode):
        """Called when the user types a key into the TextInput.

        Note: This event can't be registered together with Widget.onchange.

        Args:
            new_value (str): the new string content of the TextInput.
            keycode (str): the numeric char code
        """
        return (new_value, keycode)

    @decorate_explicit_alias_for_listener_registration
    def set_on_change_listener(self, callback, *userdata):
        self.onchange.connect(callback, *userdata)

    @decorate_explicit_alias_for_listener_registration
    def set_on_key_up_listener(self, callback, *userdata):
        self.onkeyup.connect(callback, *userdata)

    @decorate_explicit_alias_for_listener_registration
    def set_on_key_down_listener(self, callback, *userdata):
        self.onkeydown.connect(callback, *userdata)


class Label(Widget, _MixinTextualWidget):
    """ Non editable text label widget. Set its content by means of set_text function, and retrieve its content with the
        function get_text.
    """

    def __init__(self, text='', *args, **kwargs):
        """
        Args:
            text (str): The string content that have to be displayed in the Label.
            kwargs: See Container.__init__()
        """
        super(Label, self).__init__(*args, **kwargs)
        self.type = 'p'
        self.set_text(text)


class Progress(Widget):
    """ Progress bar widget.
    """

    @property
    @editor_attribute_decorator("WidgetSpecific",'''Defines the actual value for the progress bar.''', int, {'possible_values': '', 'min': 0, 'max': 10000, 'default': 0, 'step': 1})
    def attr_value(self): return self.attributes.get('value', '0')
    @attr_value.setter
    def attr_value(self, value): self.attributes['value'] = str(value)
    @attr_value.deleter
    def attr_value(self): del self.attributes['value']

    @property
    @editor_attribute_decorator("WidgetSpecific",'''Defines the maximum value for the progress bar.''', int, {'possible_values': '', 'min': 0, 'max': 10000, 'default': 0, 'step': 1})
    def attr_max(self): return self.attributes.get('max', '100')
    @attr_max.setter
    def attr_max(self, value): self.attributes['max'] = str(value)
    @attr_max.deleter
    def attr_max(self): del self.attributes['max']

    def __init__(self, value=0, _max=100, *args, **kwargs):
        """
        Args:
            value (int): The actual progress value.
            max (int): The maximum progress value.
            kwargs: See Widget.__init__()
        """
        super(Progress, self).__init__(*args, **kwargs)
        self.type = 'progress'
        self.set_value(value)
        self.attributes['max'] = str(_max)

    def set_value(self, value):
        """
        Args:
            value (int): The actual progress value.
        """
        self.attributes['value'] = str(value)

    def set_max(self, _max):
        """
        Args:
            max (int): The maximum progress value.
        """
        self.attributes['max'] = str(_max)


class GenericDialog(Container):
    """ Generic Dialog widget. It can be customized to create personalized dialog windows.
        You can setup the content adding content widgets with the functions add_field or add_field_with_label.
        The user can confirm or dismiss the dialog with the common buttons Cancel/Ok.
        Each field added to the dialog can be retrieved by its key, in order to get back the edited value. Use the function
         get_field(key) to retrieve the field.
        The Ok button emits the 'confirm_dialog' event. Register the listener to it with set_on_confirm_dialog_listener.
        The Cancel button emits the 'cancel_dialog' event. Register the listener to it with set_on_cancel_dialog_listener.
    """

    def __init__(self, title='', message='', *args, **kwargs):
        """
        Args:
            title (str): The title of the dialog.
            message (str): The message description.
            kwargs: See Container.__init__()
        """
        super(GenericDialog, self).__init__(*args, **kwargs)
        self.set_layout_orientation(Container.LAYOUT_VERTICAL)
        self.style.update({'display':'block', 'overflow':'auto', 'margin':'0px auto'})

        if len(title) > 0:
            t = Label(title)
            t.add_class('DialogTitle')
            self.append(t, "title")

        if len(message) > 0:
            m = Label(message)
            m.css_margin = '5px'
            self.append(m, "message")

        self.container = Container()
        self.container.style.update({'display':'block', 'overflow':'auto', 'margin':'5px'})
        self.container.set_layout_orientation(Container.LAYOUT_VERTICAL)
        self.conf = Button('Ok')
        self.conf.set_size(100, 30)
        self.conf.css_margin = '3px'
        self.cancel = Button('Cancel')
        self.cancel.set_size(100, 30)
        self.cancel.css_margin = '3px'
        hlay = Container(height=35)
        hlay.css_display = 'block'
        hlay.style['overflow'] = 'visible'
        hlay.append(self.conf, "confirm_button")
        hlay.append(self.cancel, "cancel_button")
        self.conf.style['float'] = 'right'
        self.cancel.style['float'] = 'right'

        self.append(self.container, "central_container")
        self.append(hlay, "buttons_container")

        self.conf.onclick.connect(self.confirm_dialog)
        self.cancel.onclick.connect(self.cancel_dialog)

        self.inputs = {}

        self._base_app_instance = None
        self._old_root_widget = None

    def add_field_with_label(self, key, label_description, field):
        """
        Adds a field to the dialog together with a descriptive label and a unique identifier.

        Note: You can access to the fields content calling the function GenericDialog.get_field(key).

        Args:
            key (str): The unique identifier for the field.
            label_description (str): The string content of the description label.
            field (Widget): The instance of the field Widget. It can be for example a TextInput or maybe
            a custom widget.
        """
        self.inputs[key] = field
        label = Label(label_description)
        label.css_margin = '0px 5px'
        label.style['min-width'] = '30%'
        container = HBox()
        container.style.update({'justify-content':'space-between', 'overflow':'auto', 'padding':'3px'})
        container.append(label, key='lbl' + key)
        container.append(self.inputs[key], key=key)
        self.container.append(container, key=key)

    def add_field(self, key, field):
        """
        Adds a field to the dialog with a unique identifier.

        Note: You can access to the fields content calling the function GenericDialog.get_field(key).

        Args:
            key (str): The unique identifier for the field.
            field (Widget): The widget to be added to the dialog, TextInput or any Widget for example.
        """
        self.inputs[key] = field
        container = HBox()
        container.style.update({'justify-content':'space-between', 'overflow':'auto', 'padding':'3px'})
        container.append(self.inputs[key], key=key)
        self.container.append(container, key=key)

    def get_field(self, key):
        """
        Args:
            key (str): The unique string identifier of the required field.

        Returns:
            Widget field instance added previously with methods GenericDialog.add_field or
            GenericDialog.add_field_with_label.
        """
        return self.inputs[key]

    @decorate_set_on_listener("(self,emitter)")
    @decorate_event
    def confirm_dialog(self, emitter):
        """Event generated by the OK button click.
        """
        self.hide()
        return ()

    @decorate_set_on_listener("(self,emitter)")
    @decorate_event
    def cancel_dialog(self, emitter):
        """Event generated by the Cancel button click."""
        self.hide()
        return ()

    def show(self, base_app_instance):
        self._base_app_instance = base_app_instance
        self._old_root_widget = self._base_app_instance.root
        self._base_app_instance.set_root_widget(self)

    def hide(self):
        self._base_app_instance.set_root_widget(self._old_root_widget)

    @decorate_explicit_alias_for_listener_registration
    def set_on_confirm_dialog_listener(self, callback, *userdata):
        self.confirm_dialog.connect(callback, *userdata)

    @decorate_explicit_alias_for_listener_registration
    def set_on_cancel_dialog_listener(self, callback, *userdata):
        self.cancel_dialog.connect(callback, *userdata)


class InputDialog(GenericDialog):
    """Input Dialog widget. It can be used to query simple and short textual input to the user.
    The user can confirm or dismiss the dialog with the common buttons Cancel/Ok.
    The Ok button click or the ENTER key pression emits the 'confirm_dialog' event. Register the listener to it
    with set_on_confirm_dialog_listener.
    The Cancel button emits the 'cancel_dialog' event. Register the listener to it with set_on_cancel_dialog_listener.
    """

    def __init__(self, title='Title', message='Message', initial_value='', *args, **kwargs):
        """
        Args:
            title (str): The title of the dialog.
            message (str): The message description.
            initial_value (str): The default content for the TextInput field.
            kwargs: See Container.__init__()
        """
        super(InputDialog, self).__init__(title, message, *args, **kwargs)

        self.inputText = TextInput()
        self.inputText.onkeydown.connect(self.on_keydown_listener)
        self.add_field('textinput', self.inputText)
        self.inputText.set_text(initial_value)

        self.confirm_dialog.connect(self.confirm_value)

    def on_keydown_listener(self, widget, value, keycode):
        """event called pressing on ENTER key.

        propagates the string content of the input field
        """
        if keycode=="13":
            self.hide()
            self.inputText.set_text(value)
            self.confirm_value(self)

    @decorate_set_on_listener("(self, emitter, value)")
    @decorate_event
    def confirm_value(self, widget):
        """Event called pressing on OK button."""
        return (self.inputText.get_text(),)

    @decorate_explicit_alias_for_listener_registration
    def set_on_confirm_value_listener(self, callback, *userdata):
        self.confirm_value.connect(callback, *userdata)


class ListView(Container):
    """List widget it can contain ListItems. Add items to it by using the standard append(item, key) function or
    generate a filled list from a string list by means of the function new_from_list. Use the list in conjunction of
    its onselection event. Register a listener with ListView.onselection.connect.
    """

    def __init__(self, selectable = True, *args, **kwargs):
        """
        Args:
            kwargs: See Container.__init__()
        """
        super(ListView, self).__init__(*args, **kwargs)
        self.type = 'ul'
        self._selected_item = None
        self._selected_key = None
        self._selectable = selectable

    @classmethod
    def new_from_list(cls, items, **kwargs):
        """Populates the ListView with a string list.

        Args:
            items (list): list of strings to fill the widget with.
        """
        obj = cls(**kwargs)
        for item in items:
            obj.append(ListItem(item))
        return obj

    def append(self, value, key=''):
        """Appends child items to the ListView. The items are accessible by list.children[key].

        Args:
            value (ListItem, or iterable of ListItems): The child to be appended. In case of a dictionary,
                each item's key is used as 'key' param for the single append.
            key (str): The unique string identifier for the child. Ignored in case of iterable 'value'
                param.
        """
        if isinstance(value, type('')) or isinstance(value, type(u'')):
            value = ListItem(value)

        keys = super(ListView, self).append(value, key=key)
        if type(value) in (list, tuple, dict):
            for k in keys:
                if not self.EVENT_ONCLICK in self.children[k].attributes:
                    self.children[k].onclick.connect(self.onselection)
                self.children[k].attributes['selected'] = False
        else:
            # if an event listener is already set for the added item, it will not generate a selection event
            if not self.EVENT_ONCLICK in value.attributes:
                value.onclick.connect(self.onselection)
            value.attributes['selected'] = False
        return keys

    def empty(self):
        """Removes all children from the list"""
        self._selected_item = None
        self._selected_key = None
        super(ListView, self).empty()

    @decorate_set_on_listener("(self,emitter,selectedKey)")
    @decorate_event
    def onselection(self, widget):
        """Called when a new item gets selected in the list."""
        self._selected_key = None
        for k in self.children:
            if self.children[k] == widget:  # widget is the selected ListItem
                self._selected_key = k
                if (self._selected_item is not None) and self._selectable:
                    self._selected_item.attributes['selected'] = False
                self._selected_item = self.children[self._selected_key]
                if self._selectable:
                    self._selected_item.attributes['selected'] = True
                break
        return (self._selected_key,)

    def get_item(self):
        """
        Returns:
            ListItem: The selected item or None
        """
        return self._selected_item

    def get_value(self):
        """
        Returns:
            str: The value of the selected item or None
        """
        if self._selected_item is None:
            return None
        return self._selected_item.get_value()

    def get_key(self):
        """
        Returns:
            str: The key of the selected item or None if no item is selected.
        """
        return self._selected_key

    def select_by_key(self, key):
        """Selects an item by its key.

        Args:
            key (str): The unique string identifier of the item that have to be selected.
        """
        self._selected_key = None
        self._selected_item = None
        for item in self.children.values():
            item.attributes['selected'] = False

        if key in self.children:
            self.children[key].attributes['selected'] = True
            self._selected_key = key
            self._selected_item = self.children[key]

    def set_value(self, value):
        self.select_by_value(value)

    def select_by_value(self, value):
        """Selects an item by the text content of the child.

        Args:
            value (str): Text content of the item that have to be selected.
        """
        self._selected_key = None
        self._selected_item = None
        for k in self.children:
            item = self.children[k]
            item.attributes['selected'] = False
            if value == item.get_value():
                self._selected_key = k
                self._selected_item = item
                self._selected_item.attributes['selected'] = True

    @decorate_explicit_alias_for_listener_registration
    def set_on_selection_listener(self, callback, *userdata):
        self.onselection.connect(callback, *userdata)


class ListItem(Widget, _MixinTextualWidget):
    """List item widget for the ListView.

    ListItems are characterized by a textual content. They can be selected from
    the ListView. Do NOT manage directly its selection by registering set_on_click_listener, use instead the events of
    the ListView.
    """

    def __init__(self, text='', *args, **kwargs):
        """
        Args:
            text (str, unicode): The textual content of the ListItem.
            kwargs: See Widget.__init__()
        """
        super(ListItem, self).__init__(*args, **kwargs)
        self.type = 'li'
        self.set_text(text)

    def get_value(self):
        """
        Returns:
            str: The text content of the ListItem
        """
        return self.get_text()


class DropDown(Container):
    """Drop down selection widget. Implements the onchange(value) event. Register a listener for its selection change
    by means of the function DropDown.onchange.connect.
    """

    def __init__(self, *args, **kwargs):
        """
        Args:
            kwargs: See Container.__init__()
        """
        super(DropDown, self).__init__(*args, **kwargs)
        self.type = 'select'
        self.attributes[self.EVENT_ONCHANGE] = \
            "var params={};params['value']=document.getElementById('%(id)s').value;" \
            "remi.sendCallbackParam('%(id)s','%(evt)s',params);" % {'id': self.identifier,
                                                               'evt': self.EVENT_ONCHANGE}
        self._selected_item = None
        self._selected_key = None

    @classmethod
    def new_from_list(cls, items, **kwargs):
        item = None
        obj = cls(**kwargs)
        for item in items:
            obj.append(DropDownItem(item))
        if item is not None:
            try:
                obj.select_by_value(item)  # ensure one is selected
            except UnboundLocalError:
                pass
        return obj

    def append(self, value, key=''):
        if isinstance(value, type('')) or isinstance(value, type(u'')):
            value = DropDownItem(value)
        keys = super(DropDown, self).append(value, key=key)
        if len(self.children) == 1:
            self.select_by_value(value.get_value())
        return keys

    def empty(self):
        self._selected_item = None
        self._selected_key = None
        super(DropDown, self).empty()

    def select_by_key(self, key):
        """Selects an item by its unique string identifier.

        Args:
            key (str): Unique string identifier of the DropDownItem that have to be selected.
        """
        for item in self.children.values():
            if 'selected' in item.attributes:
                del item.attributes['selected']
        self.children[key].attributes['selected'] = 'selected'
        self._selected_key = key
        self._selected_item = self.children[key]

    def set_value(self, value):
        self.select_by_value(value)

    def select_by_value(self, value):
        """Selects a DropDownItem by means of the contained text-

        Args:
            value (str): Textual content of the DropDownItem that have to be selected.
        """
        self._selected_key = None
        self._selected_item = None
        for k in self.children:
            item = self.children[k]
            if item.get_text() == value:
                item.attributes['selected'] = 'selected'
                self._selected_key = k
                self._selected_item = item
            else:
                if 'selected' in item.attributes:
                    del item.attributes['selected']

    def get_item(self):
        """
        Returns:
            DropDownItem: The selected item or None.
        """
        return self._selected_item

    def get_value(self):
        """
        Returns:
            str: The value of the selected item or None.
        """
        if self._selected_item is None:
            return None
        return self._selected_item.get_value()

    def get_key(self):
        """
        Returns:
            str: The unique string identifier of the selected item or None.
        """
        return self._selected_key

    @decorate_set_on_listener("(self,emitter,new_value)")
    @decorate_event
    def onchange(self, value):
        """Called when a new DropDownItem gets selected.
        """
        log.debug('combo box. selected %s' % value)
        self.select_by_value(value)
        return (value, )

    @decorate_explicit_alias_for_listener_registration
    def set_on_change_listener(self, callback, *userdata):
        self.onchange.connect(callback, *userdata)


class DropDownItem(Widget, _MixinTextualWidget):
    """item widget for the DropDown"""

    def __init__(self, text='', *args, **kwargs):
        """
        Args:
            kwargs: See Widget.__init__()
        """
        super(DropDownItem, self).__init__(*args, **kwargs)
        self.type = 'option'
        self.set_text(text)

    def set_value(self, text):
        return self.set_text(text)

    def get_value(self):
        return self.get_text()


class Image(Widget):
    """image widget."""
    @property
    @editor_attribute_decorator("WidgetSpecific",'''Image data or url''', 'base64_image', {})
    def attr_src(self): return self.attributes.get('src', '')
    @attr_src.setter
    def attr_src(self, value): self.attributes['src'] = str(value)
    @attr_src.deleter
    def attr_src(self): del self.attributes['src']

    def __init__(self, image='', *args, **kwargs):
        """
        Args:
            image (str): an url to an image or a base64 data string
            kwargs: See Widget.__init__()
        """
        super(Image, self).__init__(*args, **kwargs)
        self.type = 'img'
        self.attributes['src'] = image

    def set_image(self, image):
        """
        Args:
            image (str): an url to an image or a base64 data string
        """
        self.attributes['src'] = image


class Table(Container):
    """
    table widget - it will contains TableRow
    """

    def __init__(self, *args, **kwargs):
        """
        Args:
            kwargs: See Container.__init__()
        """
        super(Table, self).__init__(*args, **kwargs)

        self.type = 'table'
        self.style['float'] = 'none'

    @classmethod
    def new_from_list(cls, content, fill_title=True, **kwargs):
        """Populates the Table with a list of tuples of strings.

        Args:
            content (list): list of tuples of strings. Each tuple is a row.
            fill_title (bool): if true, the first tuple in the list will
                be set as title
        """
        obj = cls(**kwargs)
        obj.append_from_list(content, fill_title)
        return obj

    def append_from_list(self, content, fill_title=False):
        """
        Appends rows created from the data contained in the provided
        list of tuples of strings. The first tuple of the list can be
        set as table title.

        Args:
            content (list): list of tuples of strings. Each tuple is a row.
            fill_title (bool): if true, the first tuple in the list will
                be set as title.
        """
        row_index = 0
        for row in content:
            tr = TableRow()
            column_index = 0
            for item in row:
                if row_index == 0 and fill_title:
                    ti = TableTitle(item)
                else:
                    ti = TableItem(item)
                tr.append(ti, str(column_index))
                column_index = column_index + 1
            self.append(tr, str(row_index))
            row_index = row_index + 1

    def append(self, value, key=''):
        keys = super(Table, self).append(value, key)
        if type(value) in (list, tuple, dict):
            for k in keys:
                self.children[k].on_row_item_click.connect(self.on_table_row_click)
        else:
            value.on_row_item_click.connect(self.on_table_row_click)
        return keys

    @decorate_set_on_listener("(self, emitter, row, item)")
    @decorate_event
    def on_table_row_click(self, row, item):
        return (row, item)

    @decorate_explicit_alias_for_listener_registration
    def set_on_table_row_click_listener(self, callback, *userdata):
        self.on_table_row_click.connect(callback, *userdata)


class TableWidget(Table):
    """
    Basic table model widget.
    Each item is addressed by stringified integer key in the children dictionary.
    """
    @property
    @editor_attribute_decorator("WidgetSpecific",'''Table colum count.''', int, {'possible_values': '', 'min': 0, 'max': 100, 'default': 1, 'step': 1})
    def column_count(self): return self.__column_count
    @column_count.setter
    def column_count(self, value): self.set_column_count(value)

    @property
    @editor_attribute_decorator("WidgetSpecific",'''Table row count.''', int, {'possible_values': '', 'min': 0, 'max': 100, 'default': 1, 'step': 1})
    def row_count(self): return len(self.children)
    @row_count.setter
    def row_count(self, value): self.set_row_count(value)

    @property
    @editor_attribute_decorator("WidgetSpecific",'''Table use title.''', bool, {})
    def use_title(self): return self.__use_title
    @use_title.setter
    def use_title(self, value): self.set_use_title(value)

    def __init__(self, n_rows=2, n_columns=2, use_title=True, editable=False, *args, **kwargs):
        """
        Args:
            use_title (bool): enable title bar. Note that the title bar is
                treated as a row (it is comprised in n_rows count)
            n_rows (int): number of rows to create
            n_columns (int): number of columns to create
            kwargs: See Container.__init__()
        """
        self.__column_count = 0
        self.__use_title = use_title 
        super(TableWidget, self).__init__(*args, **kwargs)
        self._editable = editable
        self.set_use_title(use_title)
        self.set_column_count(n_columns)
        self.set_row_count(n_rows)
        self.css_display = 'table'

    def set_use_title(self, use_title):
        """Returns the TableItem instance at row, column cordinates

        Args:
            use_title (bool): enable title bar.
        """
        self.__use_title = use_title
        self._update_first_row()

    def _update_first_row(self):
        cl = TableEditableItem if self._editable else TableItem
        if self.__use_title:
            cl = TableTitle

        if len(self.children) > 0:
            for c_key in self.children['0'].children.keys():
                instance = cl(self.children['0'].children[c_key].get_text())
                self.children['0'].append(instance, c_key)
                #here the cells of the first row are overwritten and aren't appended by the standard Table.append
                # method. We have to restore de standard on_click internal listener in order to make it working
                # the Table.on_table_row_click functionality
                instance.onclick.connect(self.children['0'].on_row_item_click)

    def item_at(self, row, column):
        """Returns the TableItem instance at row, column cordinates

        Args:
            row (int): zero based index
            column (int): zero based index
        """
        return self.children[str(row)].children[str(column)]

    def item_coords(self, table_item):
        """Returns table_item's (row, column) cordinates.
        Returns None in case of item not found.

        Args:
            table_item (TableItem): an item instance
        """
        for row_key in self.children.keys():
            for item_key in self.children[row_key].children.keys():
                if self.children[row_key].children[item_key] == table_item:
                    return (int(row_key), int(item_key))
        return None

    def set_row_count(self, count):
        """Sets the table row count.

        Args:
            count (int): number of rows
        """
        current_row_count = self.row_count
        current_column_count = self.column_count
        if count > current_row_count:
            cl = TableEditableItem if self._editable else TableItem
            for i in range(current_row_count, count):
                tr = TableRow()
                for c in range(0, current_column_count):
                    tr.append(cl(), str(c))
                    if self._editable:
                        tr.children[str(c)].onchange.connect(
                            self.on_item_changed, int(i), int(c))
                self.append(tr, str(i))
            self._update_first_row()
        elif count < current_row_count:
            for i in range(count, current_row_count):
                self.remove_child(self.children[str(i)])

    def set_column_count(self, count):
        """Sets the table column count.

        Args:
            count (int): column of rows
        """
        current_row_count = self.row_count
        current_column_count = self.column_count
        if count > current_column_count:
            cl = TableEditableItem if self._editable else TableItem
            for r_key in self.children.keys():
                row = self.children[r_key]
                for i in range(current_column_count, count):
                    row.append(cl(), str(i))
                    if self._editable:
                        row.children[str(i)].onchange.connect(
                            self.on_item_changed, int(r_key), int(i))
            self._update_first_row()
        elif count < current_column_count:
            for row in self.children.values():
                for i in range(count, current_column_count):
                    row.remove_child(row.children[str(i)])
        self.__column_count = count

    @decorate_set_on_listener("(self, emitter, item, new_value, row, column)")
    @decorate_event
    def on_item_changed(self, item, new_value, row, column):
        """Event for the item change.

        Args:
            emitter (TableWidget): The emitter of the event.
            item (TableItem): The TableItem instance.
            new_value (str): New text content.
            row (int): row index.
            column (int): column index.
        """
        return (item, new_value, row, column)

    @decorate_explicit_alias_for_listener_registration
    def set_on_item_changed_listener(self, callback, *userdata):
        self.on_item_changed.connect(callback, *userdata)


class TableRow(Container):
    """
    row widget for the Table - it will contains TableItem
    """

    def __init__(self, *args, **kwargs):
        """
        Args:
            kwargs: See Container.__init__()
        """
        super(TableRow, self).__init__(*args, **kwargs)
        self.type = 'tr'
        self.style['float'] = 'none'

    def append(self, value, key=''):
        if isinstance(value, type('')) or isinstance(value, type(u'')):
            value = TableItem(value)
        keys = super(TableRow, self).append(value, key)
        if type(value) in (list, tuple, dict):
            for k in keys:
                self.children[k].onclick.connect(self.on_row_item_click)
        else:
            value.onclick.connect(self.on_row_item_click)
        return keys

    @decorate_set_on_listener("(self, emitter, item)")
    @decorate_event
    def on_row_item_click(self, item):
        """Event on item click.

        Note: This is internally used by the Table widget in order to generate the
            Table.on_table_row_click event.
            Use Table.on_table_row_click instead.
        Args:
            emitter (TableRow): The emitter of the event.
            item (TableItem): The clicked TableItem.
        """
        return (item, )

    @decorate_explicit_alias_for_listener_registration
    def set_on_row_item_click_listener(self, callback, *userdata):
        self.on_row_item_click.connect(callback, *userdata)


class TableEditableItem(Container, _MixinTextualWidget):
    """item widget for the TableRow."""

    def __init__(self, text='', *args, **kwargs):
        """
        Args:
            text (str):
            kwargs: See Container.__init__()
        """
        super(TableEditableItem, self).__init__(*args, **kwargs)
        self.type = 'td'
        self.editInput = TextInput()
        self.append(self.editInput)
        self.editInput.onchange.connect(self.onchange)
        self.get_text = self.editInput.get_text
        self.set_text = self.editInput.set_text
        self.set_text(text)

    @decorate_set_on_listener("(self, emitter, new_value)")
    @decorate_event
    def onchange(self, emitter, new_value):
        return (new_value, )

    @decorate_explicit_alias_for_listener_registration
    def set_on_change_listener(self, callback, *userdata):
        self.onchange.connect(callback, *userdata)


class TableItem(Container, _MixinTextualWidget):
    """item widget for the TableRow."""

    def __init__(self, text='', *args, **kwargs):
        """
        Args:
            text (str):
            kwargs: See Container.__init__()
        """
        super(TableItem, self).__init__(*args, **kwargs)
        self.type = 'td'
        self.set_text(text)


class TableTitle(TableItem, _MixinTextualWidget):
    """title widget for the table."""

    def __init__(self, text='', *args, **kwargs):
        """
        Args:
            text (str):
            kwargs: See Widget.__init__()
        """
        super(TableTitle, self).__init__(text, *args, **kwargs)
        self.type = 'th'


class Input(Widget):

    def __init__(self, input_type='', default_value='', *args, **kwargs):
        """
        Args:
            input_type (str): HTML5 input type
            default_value (str):
            kwargs: See Widget.__init__()
        """
        if not '_class' in kwargs:
            kwargs['_class'] = input_type
        super(Input, self).__init__(*args, **kwargs)
        self.type = 'input'

        self.attributes['value'] = str(default_value)
        self.attributes['type'] = input_type
        self.attributes['autocomplete'] = 'off'
        self.attributes[Widget.EVENT_ONCHANGE] = \
            "var params={};params['value']=document.getElementById('%(emitter_identifier)s').value;" \
            "remi.sendCallbackParam('%(emitter_identifier)s','%(event_name)s',params);"% \
        {'emitter_identifier':str(self.identifier), 'event_name':Widget.EVENT_ONCHANGE}

    def set_value(self, value):
        self.attributes['value'] = str(value)

    def get_value(self):
        """returns the new text value."""
        return self.attributes['value']

    @decorate_set_on_listener("(self, emitter, value)")
    @decorate_event
    def onchange(self, value):
        self.attributes['value'] = value
        return (value, )

    def set_read_only(self, readonly):
        if readonly:
            self.attributes['readonly'] = None
        else:
            try:
                del self.attributes['readonly']
            except KeyError:
                pass

    @decorate_explicit_alias_for_listener_registration
    def set_on_change_listener(self, callback, *userdata):
        self.onchange.connect(callback, *userdata)


class CheckBoxLabel(HBox):

    _checkbox = None
    _label = None

    @property
    @editor_attribute_decorator("WidgetSpecific",'''Text content''', str, {})
    def text(self): return self._label.get_text()
    @text.setter
    def text(self, value): self._label.set_text(value)

    def __init__(self, label='checkbox', checked=False, user_data='', **kwargs):
        """
        Args:
            label (str):
            checked (bool):
            user_data (str):
            kwargs: See Widget.__init__()
        """
        super(CheckBoxLabel, self).__init__(**kwargs)
        self._checkbox = CheckBox(checked, user_data)
        self._label = Label(label)
        self.append(self._checkbox, key='checkbox')
        self.append(self._label, key='label')

        self.set_value = self._checkbox.set_value
        self.get_value = self._checkbox.get_value

        self._checkbox.onchange.connect(self.onchange)

    @decorate_set_on_listener("(self, emitter, value)")
    @decorate_event
    def onchange(self, widget, value):
        return (value, )

    @decorate_explicit_alias_for_listener_registration
    def set_on_change_listener(self, callback, *userdata):
        self.onchange.connect(callback, *userdata)

    def get_text(self):
        return self._label.get_text()

    def set_text(self, t):
        self._label.set_text(t)


class CheckBox(Input):
    """check box widget useful as numeric input field implements the onchange event."""

    def __init__(self, checked=False, user_data='', **kwargs):
        """
        Args:
            checked (bool):
            user_data (str):
            kwargs: See Widget.__init__()
        """
        super(CheckBox, self).__init__('checkbox', user_data, **kwargs)
        self.set_value(checked)
        self.attributes[Widget.EVENT_ONCHANGE] = \
            "var params={};params['value']=document.getElementById('%(emitter_identifier)s').checked;" \
            "remi.sendCallbackParam('%(emitter_identifier)s','%(event_name)s',params);"% \
            {'emitter_identifier':str(self.identifier), 'event_name':Widget.EVENT_ONCHANGE}

    @decorate_set_on_listener("(self, emitter, value)")
    @decorate_event
    def onchange(self, value):
        value = value in ('True', 'true')
        self.set_value(value)
        return (value, )

    def set_value(self, checked):
        if checked:
            self.attributes['checked'] = 'checked'
        else:
            if 'checked' in self.attributes:
                del self.attributes['checked']

    def get_value(self):
        """
        Returns:
            bool:
        """
        return 'checked' in self.attributes


class SpinBox(Input):
    """spin box widget useful as numeric input field implements the onchange event.
    """
    @property
    @editor_attribute_decorator("WidgetSpecific",'''Defines the actual value for the spin box.''', float, {'possible_values': '', 'min': 0, 'max': 65535, 'default': 0, 'step': 1})
    def attr_value(self): return self.attributes.get('value', '0')
    @attr_value.setter
    def attr_value(self, value): self.attributes['value'] = str(value)

    @property
    @editor_attribute_decorator("WidgetSpecific",'''Defines the minimum value for the spin box.''', float, {'possible_values': '', 'min': 0, 'max': 65535, 'default': 0, 'step': 1})
    def attr_min(self): return self.attributes.get('min', '0')
    @attr_min.setter
    def attr_min(self, value): self.attributes['min'] = str(value)

    @property
    @editor_attribute_decorator("WidgetSpecific",'''Defines the maximum value for the spin box.''', float, {'possible_values': '', 'min': 0, 'max': 65535, 'default': 0, 'step': 1})
    def attr_max(self): return self.attributes.get('max', '65535')
    @attr_max.setter
    def attr_max(self, value): self.attributes['max'] = str(value)

    @property
    @editor_attribute_decorator("WidgetSpecific",'''Defines the step value for the spin box.''', float, {'possible_values': '', 'min': 0.0, 'max': 65535.0, 'default': 0, 'step': 1})
    def attr_step(self): return self.attributes.get('step', '1')
    @attr_step.setter
    def attr_step(self, value): self.attributes['step'] = str(value)

    # noinspection PyShadowingBuiltins
    def __init__(self, default_value=0, min_value=0, max_value=65535, step=1, allow_editing=True, **kwargs):
        """
        Args:
            default_value (int, float, str):
            min (int, float, str):
            max (int, float, str):
            step (int, float, str):
            allow_editing (bool): If true allow editing the value using backpspace/delete/enter (otherwise
            only allow entering numbers)
            kwargs: See Widget.__init__()
        """
        super(SpinBox, self).__init__('number', str(default_value), **kwargs)
        self.attributes['min'] = str(min_value)
        self.attributes['max'] = str(max_value)
        self.attributes['step'] = str(step)
        # eat non-numeric input (return false to stop propagation of event to onchange listener)
        js = 'var key = event.keyCode || event.charCode;'
        js += 'return (event.charCode >= 48 && event.charCode <= 57)'
        if allow_editing:
            js += ' || (key == 8 || key == 46 || key == 45|| key == 44 )'  # allow backspace and delete and minus and coma
            js += ' || (key == 13)'  # allow enter
        self.attributes[self.EVENT_ONKEYPRESS] = '%s;' % js
        #FIXES Edge behaviour where onchange event not fires in case of key arrow Up or Down
        self.attributes[self.EVENT_ONKEYUP] = \
            "var key = event.keyCode || event.charCode;" \
            "if(key==13){var params={};params['value']=document.getElementById('%(id)s').value;" \
            "remi.sendCallbackParam('%(id)s','%(evt)s',params); return true;}" \
            "return false;" % {'id': self.identifier, 'evt': self.EVENT_ONCHANGE}


class Slider(Input):

    @property
    @editor_attribute_decorator("WidgetSpecific",'''Defines the actual value for the Slider.''', float, {'possible_values': '', 'min': 0, 'max': 65535, 'default': 0, 'step': 1})
    def attr_value(self): return self.attributes.get('value', '0')
    @attr_value.setter
    def attr_value(self, value): self.attributes['value'] = str(value)

    @property
    @editor_attribute_decorator("WidgetSpecific",'''Defines the minimum value for the Slider.''', float, {'possible_values': '', 'min': 0, 'max': 65535, 'default': 0, 'step': 1})
    def attr_min(self): return self.attributes.get('min', '0')
    @attr_min.setter
    def attr_min(self, value): self.attributes['min'] = str(value)

    @property
    @editor_attribute_decorator("WidgetSpecific",'''Defines the maximum value for the Slider.''', float, {'possible_values': '', 'min': 0, 'max': 65535, 'default': 0, 'step': 1})
    def attr_max(self): return self.attributes.get('max', '65535')
    @attr_max.setter
    def attr_max(self, value): self.attributes['max'] = str(value)

    @property
    @editor_attribute_decorator("WidgetSpecific",'''Defines the step value for the Slider.''', float, {'possible_values': '', 'min': 0.0, 'max': 65535.0, 'default': 0, 'step': 1})
    def attr_step(self): return self.attributes.get('step', '1')
    @attr_step.setter
    def attr_step(self, value): self.attributes['step'] = str(value)

    # noinspection PyShadowingBuiltins
    def __init__(self, default_value=0, min=0, max=65535, step=1, **kwargs):
        """
        Args:
            default_value (str):
            min (int):
            max (int):
            step (int):
            kwargs: See Widget.__init__()
        """
        super(Slider, self).__init__('range', default_value, **kwargs)
        self.attributes['min'] = str(min)
        self.attributes['max'] = str(max)
        self.attributes['step'] = str(step)
        self.attributes[Widget.EVENT_ONCHANGE] = \
            "var params={};params['value']=document.getElementById('%(emitter_identifier)s').value;" \
            "remi.sendCallbackParam('%(emitter_identifier)s','%(event_name)s',params);"% \
            {'emitter_identifier':str(self.identifier), 'event_name':Widget.EVENT_ONCHANGE}

    @decorate_set_on_listener("(self, emitter, value)")
    @decorate_event
    def oninput(self, value):
        return (value, )

    @decorate_explicit_alias_for_listener_registration
    def set_oninput_listener(self, callback, *userdata):
        self.oninput.connect(callback, *userdata)


class ColorPicker(Input):

    def __init__(self, default_value='#995500', **kwargs):
        """
        Args:
            default_value (str): hex rgb color string (#rrggbb)
            kwargs: See Widget.__init__()
        """
        super(ColorPicker, self).__init__('color', default_value, **kwargs)


class Date(Input):

    def __init__(self, default_value='2015-04-13', **kwargs):
        """
        Args:
            default_value (str): date string (yyyy-mm-dd)
            kwargs: See Widget.__init__()
        """
        super(Date, self).__init__('date', default_value, **kwargs)


class Datalist(Container):
    def __init__(self, *args, **kwargs):
        super(Datalist, self).__init__(*args, **kwargs)
        self.type = 'datalist'
        self.css_display = 'none'

    def append(self, options, key=''):
        if type(options) in (list, tuple, dict):
            if type(options)==dict:
                for k in options.keys():
                    self.append(options[k], k)
                return options.keys()
            keys = []
            for child in options:
                keys.append( self.append(child) )
            return keys

        if not isinstance(options, DatalistItem):
            raise ValueError('options should be an Option or an iterable of Option(otherwise use add_child(key,other)')

        key = options.identifier if key == '' else key
        self.add_child(key, options)
        return key


class DatalistItem(Widget, _MixinTextualWidget):
    """item widget for the DropDown"""

    def __init__(self, text='', *args, **kwargs):
        """
        Args:
            kwargs: See Widget.__init__()
        """
        super(DatalistItem, self).__init__(*args, **kwargs)
        self.type = 'option'
        self.set_text(text)

    def set_value(self, text):
        return self.set_text(text)

    def get_value(self):
        return self.get_text()


class SelectionInput(Input):
    """ selection input widget useful list selection field implements the oninput event.
        https://developer.mozilla.org/en-US/docs/Web/HTML/Element/datalist
    """

    @property
    @editor_attribute_decorator("WidgetSpecific",'''Defines the actual value for the widget.''', str, {})
    def attr_value(self): return self.attributes.get('value', '0')
    @attr_value.setter
    def attr_value(self, value): self.attributes['value'] = str(value)

    @property
    @editor_attribute_decorator("WidgetSpecific",'''Defines the datalist.''', str, {})
    def attr_datalist_identifier(self): 
        return self.attributes.get('list', '0')
    @attr_datalist_identifier.setter
    def attr_datalist_identifier(self, value): 
        if isinstance(value, Datalist):
            value = value.identifier
        self.attributes['list'] = value

    @property
    @editor_attribute_decorator("WidgetSpecific",'''Defines the view type.''', 'DropDown', {'possible_values': ('text', 'search', 'url', 'tel', 'email', 'date', 'month', 'week', 'time', 'datetime-local', 'number', 'range', 'color')})
    def attr_input_type(self): return self.attributes.get('type', 'text')
    @attr_input_type.setter
    def attr_input_type(self, value): self.attributes['type'] = str(value)

    def __init__(self, default_value="", input_type="text", **kwargs):
        """
        Args:
            selection_type (str): text, search, url, tel, email, date, month, week, time, datetime-local, number, range, color. 
            kwargs: See Widget.__init__()
        """
        super(SelectionInput, self).__init__(input_type, default_value, **kwargs)
        
        self.attributes[Widget.EVENT_ONCHANGE] = \
            "var params={};params['value']=document.getElementById('%(emitter_identifier)s').value;" \
            "remi.sendCallbackParam('%(emitter_identifier)s','%(event_name)s',params);"% \
            {'emitter_identifier':str(self.identifier), 'event_name':Widget.EVENT_ONCHANGE}

    @decorate_set_on_listener("(self, emitter, x, y)")
    @decorate_event_js("""var params={};
            params['value']=this.value;
            remi.sendCallbackParam('%(emitter_identifier)s','%(event_name)s',params);""")
    def oninput(self, value):
        self.disable_refresh()
        self.set_value(value)
        self.enable_refresh()
        return (value, )

    def set_value(self, value):
        self.attr_value = value

    def get_value(self):
        """
        Returns:
            str: the actual value
        """
        return self.attr_value

    def set_datalist_identifier(self, datalist):
        self.attr_datalist_identifier = datalist

    def get_datalist_identifier(self):
        return self.attr_datalist_identifier


class GenericObject(Widget):
    """
    GenericObject widget - allows to show embedded object like pdf,swf..
    """

    def __init__(self, filename, **kwargs):
        """
        Args:
            filename (str): URL
            kwargs: See Widget.__init__()
        """
        super(GenericObject, self).__init__(**kwargs)
        self.type = 'object'
        self.attributes['data'] = filename


class FileFolderNavigator(Container):
    """FileFolderNavigator widget."""

    def __init__(self, multiple_selection, selection_folder, allow_file_selection, allow_folder_selection, **kwargs):
        super(FileFolderNavigator, self).__init__(**kwargs)
        self.set_layout_orientation(Container.LAYOUT_VERTICAL)
        self.style['width'] = '100%'

        self.multiple_selection = multiple_selection
        self.allow_file_selection = allow_file_selection
        self.allow_folder_selection = allow_folder_selection
        self.selectionlist = []
        self.currDir = ''
        self.controlsContainer = Container()
        self.controlsContainer.set_size('100%', '30px')
        self.controlsContainer.css_display = 'flex'
        self.controlsContainer.set_layout_orientation(Container.LAYOUT_HORIZONTAL)
        self.controlBack = Button('Up')
        self.controlBack.set_size('10%', '100%')
        self.controlBack.onclick.connect(self.dir_go_back)
        self.controlGo = Button('Go >>')
        self.controlGo.set_size('10%', '100%')
        self.controlGo.onclick.connect(self.dir_go)
        self.pathEditor = TextInput()
        self.pathEditor.set_size('80%', '100%')
        self.pathEditor.style['resize'] = 'none'
        self.pathEditor.attributes['rows'] = '1'
        self.controlsContainer.append(self.controlBack, "button_back")
        self.controlsContainer.append(self.pathEditor, "url_editor")
        self.controlsContainer.append(self.controlGo, "button_go")

        self.itemContainer = Container(width='100%',height=300)

        self.append(self.controlsContainer, "controls_container")
        self.append(self.itemContainer, key='items')  # defined key as this is replaced later

        self.folderItems = list()

        # fixme: we should use full paths and not all this chdir stuff
        self.chdir(selection_folder)  # move to actual working directory
        self._last_valid_path = selection_folder

    def get_selection_list(self):
        if self.allow_folder_selection and not self.selectionlist:
            self.selectionlist.append(self.currDir)
        return self.selectionlist

    def populate_folder_items(self, directory):
        def _sort_files(a, b):
            if os.path.isfile(a) and os.path.isdir(b):
                return 1
            elif os.path.isfile(b) and os.path.isdir(a):
                return -1
            else:
                try:
                    if a[0] == '.':
                        a = a[1:]
                    if b[0] == '.':
                        b = b[1:]
                    return (1 if a.lower() > b.lower() else -1)
                except (IndexError, ValueError):
                    return (1 if a > b else -1)

        log.debug("FileFolderNavigator - populate_folder_items")

        if pyLessThan3:
            directory = directory.decode('utf-8')

        l = os.listdir(directory)
        l.sort(key=functools.cmp_to_key(_sort_files))

        # used to restore a valid path after a wrong edit in the path editor
        self._last_valid_path = directory
        # we remove the container avoiding graphic update adding items
        # this speeds up the navigation
        self.remove_child(self.itemContainer)
        # creation of a new instance of a itemContainer
        self.itemContainer = Container(width='100%', height=300)
        self.itemContainer.set_layout_orientation(Container.LAYOUT_VERTICAL)
        self.itemContainer.style.update({'overflow-y':'scroll', 'overflow-x':'hidden', 'display':'block'})

        for i in l:
            full_path = os.path.join(directory, i)
            is_folder = not os.path.isfile(full_path)
            if (not is_folder) and (not self.allow_file_selection):
                continue
            fi = FileFolderItem(i, is_folder)
            fi.onclick.connect(self.on_folder_item_click)  # navigation purpose
            fi.onselection.connect(self.on_folder_item_selected)  # selection purpose
            self.folderItems.append(fi)
            self.itemContainer.append(fi)
        self.append(self.itemContainer, key='items')  # replace the old widget

    def dir_go_back(self, widget):
        curpath = os.getcwd()  # backup the path
        try:
            os.chdir(self.pathEditor.get_text())
            os.chdir('..')
            self.chdir(os.getcwd())
        except Exception as e:
            self.pathEditor.set_text(self._last_valid_path)
            log.error('error changing directory', exc_info=True)
        os.chdir(curpath)  # restore the path

    def dir_go(self, widget):
        # when the GO button is pressed, it is supposed that the pathEditor is changed
        curpath = os.getcwd()  # backup the path
        try:
            os.chdir(self.pathEditor.get_text())
            self.chdir(os.getcwd())
        except Exception as e:
            log.error('error going to directory', exc_info=True)
            self.pathEditor.set_text(self._last_valid_path)
        os.chdir(curpath)  # restore the path

    def chdir(self, directory):
        curpath = os.getcwd()  # backup the path
        log.debug("FileFolderNavigator - chdir: %s" % directory)
        for c in self.folderItems:
            self.itemContainer.remove_child(c)  # remove the file and folders from the view
        self.folderItems = []
        self.selectionlist = []  # reset selected file list
        os.chdir(directory)
        directory = os.getcwd()
        self.disable_refresh()
        self.populate_folder_items(directory)
        self.enable_refresh()
        self.pathEditor.set_text(directory)
        self.currDir = directory
        os.chdir(curpath)  # restore the path

    def on_folder_item_selected(self, folderitem):
        if folderitem.isFolder and (not self.allow_folder_selection):
            folderitem.set_selected(False)
            self.on_folder_item_click(folderitem)
            return

        if not self.multiple_selection:
            self.selectionlist = []
            for c in self.folderItems:
                c.set_selected(False)
            folderitem.set_selected(True)
        log.debug("FileFolderNavigator - on_folder_item_click")
        # when an item is clicked it is added to the file selection list
        f = os.path.join(self.pathEditor.get_text(), folderitem.get_text())
        if f in self.selectionlist:
            self.selectionlist.remove(f)
        else:
            self.selectionlist.append(f)

    def on_folder_item_click(self, folderitem):
        log.debug("FileFolderNavigator - on_folder_item_dblclick")
        # when an item is clicked two time
        f = os.path.join(self.pathEditor.get_text(), folderitem.get_text())
        if not os.path.isfile(f):
            self.chdir(f)

    def get_selected_filefolders(self):
        return self.selectionlist


class FileFolderItem(Container):
    """FileFolderItem widget for the FileFolderNavigator"""

    def __init__(self, text, is_folder=False, *args, **kwargs):
        super(FileFolderItem, self).__init__(*args, **kwargs)
        self.isFolder = is_folder
        self.icon = Widget(_class='FileFolderItemIcon')
        # the icon click activates the onselection event, that is propagates to registered listener
        if is_folder:
            self.icon.onclick.connect(self.onclick)
        else:
            self.icon.onclick.connect(self.onselection)
        icon_file = '/res:folder.png' if is_folder else '/res:file.png'
        self.icon.css_background_image = "url('%s')" % icon_file
        self.label = Label(text)
        self.label.onclick.connect(self.onselection)
        self.append(self.icon, key='icon')
        self.append(self.label, key='text')
        self.selected = False

    def set_selected(self, selected):
        self.selected = selected
        self.label.css_font_weight = 'bold' if self.selected else 'normal'

    @decorate_set_on_listener("(self, emitter)")
    @decorate_event
    def onclick(self, widget):
        return super(FileFolderItem, self).onclick()

    @decorate_set_on_listener("(self, emitter)")
    @decorate_event
    def onselection(self, widget):
        self.set_selected(not self.selected)
        return ()

    def set_text(self, t):
        self.children['text'].set_text(t)

    def get_text(self):
        return self.children['text'].get_text()

    @decorate_explicit_alias_for_listener_registration
    def set_on_click_listener(self, callback, *userdata):
        self.onclick.connect(callback, *userdata)

    @decorate_explicit_alias_for_listener_registration
    def set_on_selection_listener(self, callback, *userdata):
        self.onselection.connect(callback, *userdata)


class FileSelectionDialog(GenericDialog):
    """file selection dialog, it opens a new webpage allows the OK/CANCEL functionality
    implementing the "confirm_value" and "cancel_dialog" events."""

    def __init__(self, title='File dialog', message='Select files and folders',
                 multiple_selection=True, selection_folder='.',
                 allow_file_selection=True, allow_folder_selection=True, **kwargs):
        super(FileSelectionDialog, self).__init__(title, message, **kwargs)

        self.css_width = '475px'
        self.fileFolderNavigator = FileFolderNavigator(multiple_selection, selection_folder,
                                                       allow_file_selection,
                                                       allow_folder_selection)
        self.add_field('fileFolderNavigator', self.fileFolderNavigator)
        self.confirm_dialog.connect(self.confirm_value)

    @decorate_set_on_listener("(self, emitter, fileList)")
    @decorate_event
    def confirm_value(self, widget):
        """event called pressing on OK button.
           propagates the string content of the input field
        """
        self.hide()
        params = (self.fileFolderNavigator.get_selection_list(),)
        return params

    @decorate_explicit_alias_for_listener_registration
    def set_on_confirm_value_listener(self, callback, *userdata):
        self.confirm_value.connect(callback, *userdata)


class MenuBar(Container):

    def __init__(self, *args, **kwargs):
        """
        Args:
            kwargs: See Container.__init__()
        """
        super(MenuBar, self).__init__(*args, **kwargs)
        self.type = 'nav'
        self.set_layout_orientation(Container.LAYOUT_HORIZONTAL)


class Menu(Container):
    """Menu widget can contain MenuItem."""

    def __init__(self, *args, **kwargs):
        """
        Args:
            kwargs: See Container.__init__()
        """
        super(Menu, self).__init__(layout_orientation = Container.LAYOUT_HORIZONTAL, *args, **kwargs)
        self.type = 'ul'


class MenuItem(Container, _MixinTextualWidget):
    """MenuItem widget can contain other MenuItem."""

    def __init__(self, text='', *args, **kwargs):
        """
        Args:
            text (str):
            kwargs: See Container.__init__()
        """
        self.sub_container = Menu()
        super(MenuItem, self).__init__(*args, **kwargs)
        super(MenuItem, self).append(self.sub_container, key='subcontainer')
        self.type = 'li'
        self.set_text(text)

    def append(self, value, key=''):

        return self.sub_container.append(value, key=key)


class TreeView(Container):
    """TreeView widget can contain TreeItem."""

    def __init__(self, *args, **kwargs):
        """
        Args:
            kwargs: See Container.__init__()
        """
        super(TreeView, self).__init__(*args, **kwargs)
        self.type = 'ul'


class TreeItem(Container, _MixinTextualWidget):
    """TreeItem widget can contain other TreeItem."""

    def __init__(self, text='', *args, **kwargs):
        """
        Args:
            text (str):
            kwargs: See Widget.__init__()
        """
        super(TreeItem, self).__init__(*args, **kwargs)
        self.sub_container = None
        self.type = 'li'
        self.set_text(text)
        self.treeopen = False
        self.attributes['treeopen'] = 'false'
        self.attributes['has-subtree'] = 'false'
        self.onclick.do(None, js_stop_propagation=True)
        
    def append(self, value, key=''):
        if self.sub_container is None:
            self.attributes['has-subtree'] = 'true'
            self.sub_container = TreeView()
            super(TreeItem, self).append(self.sub_container, key='subcontainer')
        return self.sub_container.append(value, key=key)

    @decorate_set_on_listener("(self, emitter)")
    @decorate_event_js("remi.sendCallback('%(emitter_identifier)s','%(event_name)s');")
    def onclick(self):
        self.treeopen = not self.treeopen
        if self.treeopen:
            self.attributes['treeopen'] = 'true'
        else:
            self.attributes['treeopen'] = 'false'
        return super(TreeItem, self).onclick()


class FileUploader(Container):
    """
    FileUploader widget:
        allows to upload multiple files to a specified folder.
        implements the onsuccess and onfailed events.
    """
    @property
    @editor_attribute_decorator("WidgetSpecific",'''If True multiple files can be 
        selected at the same time''', bool, {})
    def multiple_selection_allowed(self): return ('multiple' in self.__dict__.keys())
    @multiple_selection_allowed.setter
    def multiple_selection_allowed(self, value): 
        if value:
            self.__dict__["multiple"] = "multiple"
        else:
            if 'multiple' in self.__dict__.keys():
                del self.__dict__["multiple"]

    @property
    @editor_attribute_decorator("WidgetSpecific",'''Defines the path where to save the file''', str, {})
    def savepath(self): return self._savepath
    @savepath.setter
    def savepath(self, value): 
        self._savepath = value

    def __init__(self, savepath='./', multiple_selection_allowed=False, *args, **kwargs):
        super(FileUploader, self).__init__(*args, **kwargs)
        self._savepath = savepath
        self._multiple_selection_allowed = multiple_selection_allowed
        self.type = 'input'
        self.attributes['type'] = 'file'
        if multiple_selection_allowed:
            self.attributes['multiple'] = 'multiple'
        self.attributes['accept'] = '*.*'
        self.EVENT_ON_SUCCESS = 'onsuccess'
        self.EVENT_ON_FAILED = 'onfailed'
        self.EVENT_ON_DATA = 'ondata'

        self.attributes[self.EVENT_ONCHANGE] = \
            "var files = this.files;" \
            "for(var i=0; i<files.length; i++){" \
            "remi.uploadFile('%(id)s','%(evt_success)s','%(evt_failed)s','%(evt_data)s',files[i]);}" % {
                'id': self.identifier, 'evt_success': self.EVENT_ON_SUCCESS, 'evt_failed': self.EVENT_ON_FAILED,
                'evt_data': self.EVENT_ON_DATA}

    @decorate_set_on_listener("(self, emitter, filename)")
    @decorate_event
    def onsuccess(self, filename):
        return (filename, )

    @decorate_set_on_listener("(self, emitter, filename)")
    @decorate_event
    def onfailed(self, filename):
        return (filename, )

    @decorate_set_on_listener("(self, emitter, filedata, filename)")
    @decorate_event
    def ondata(self, filedata, filename):
        with open(os.path.join(self._savepath, filename), 'wb') as f:
            f.write(filedata)
        return (filedata, filename)

    @decorate_explicit_alias_for_listener_registration
    def set_on_success_listener(self, callback, *userdata):
        self.onsuccess.connect(callback, *userdata)

    @decorate_explicit_alias_for_listener_registration
    def set_on_failed_listener(self, callback, *userdata):
        self.onfailed.connect(callback, *userdata)

    @decorate_explicit_alias_for_listener_registration
    def set_on_data_listener(self, callback, *userdata):
        self.ondata.connect(callback, *userdata)


class FileDownloader(Container, _MixinTextualWidget):
    """FileDownloader widget. Allows to start a file download."""

    def __init__(self, text, filename, path_separator='/', *args, **kwargs):
        super(FileDownloader, self).__init__(*args, **kwargs)
        self.type = 'a'
        self.attributes['download'] = os.path.basename(filename)
        self.attributes['href'] = "/%s/download" % self.identifier
        self.set_text(text)
        self._filename = filename
        self._path_separator = path_separator

    def download(self):
        with open(self._filename, 'r+b') as f:
            content = f.read()
        headers = {'Content-type': 'application/octet-stream',
                   'Content-Disposition': 'attachment; filename="%s"' % os.path.basename(self._filename)}
        return [content, headers]


class Link(Container, _MixinTextualWidget):
    @property
    @editor_attribute_decorator("WidgetSpecific",'''Link url''', str, {})
    def attr_href(self): return self.attributes.get('href', '')
    @attr_href.setter
    def attr_href(self, value): self.attributes['href'] = str(value)

    def __init__(self, url='', text='', open_new_window=True, *args, **kwargs):
        super(Link, self).__init__(*args, **kwargs)
        self.type = 'a'
        self.attributes['href'] = url
        if open_new_window:
            self.attributes['target'] = "_blank"
        self.set_text(text)

    def get_url(self):
        return self.attributes['href']


class VideoPlayer(Widget):
    # some constants for the events
    @property
    @editor_attribute_decorator("WidgetSpecific",'''Video url''', str, {})
    def attr_src(self): return self.attributes.get('src', '')
    @attr_src.setter
    def attr_src(self, value): self.attributes['src'] = str(value)

    @property
    @editor_attribute_decorator("WidgetSpecific",'''Video poster img''', 'base64_image', {})
    def attr_poster(self): return self.attributes.get('poster', '')
    @attr_poster.setter
    def attr_poster(self, value): self.attributes['poster'] = str(value)

    @property
    @editor_attribute_decorator("WidgetSpecific",'''Video autoplay''', bool, {})
    def attr_autoplay(self): return self.attributes.get('autoplay', '')
    @attr_autoplay.setter
    def attr_autoplay(self, value): self.attributes['autoplay'] = str(value).lower()

    @property
    @editor_attribute_decorator("WidgetSpecific",'''Video loop''', bool, {})
    def attr_loop(self): return self.attributes.get('loop', '')
    @attr_loop.setter
    def attr_loop(self, value): self.attributes['loop'] = str(value).lower()

    @property
    @editor_attribute_decorator("WidgetSpecific",'''Video type''', str, {})
    def attr_type(self): return self.attributes.get('type', '')
    @attr_type.setter
    def attr_type(self, value): self.attributes['type'] = str(value).lower()

    def __init__(self, video='', poster=None, autoplay=False, loop=False, *args, **kwargs):
        super(VideoPlayer, self).__init__(*args, **kwargs)
        self.type = 'video'
        self.attributes['src'] = video
        self.attributes['preload'] = 'auto'
        self.attributes['controls'] = None
        self.attributes['poster'] = poster
        self.set_autoplay(autoplay)
        self.set_loop(loop)

    def set_autoplay(self, autoplay):
        if autoplay:
            self.attributes['autoplay'] = 'true'
        else:
            self.attributes.pop('autoplay', None)

    def set_loop(self, loop):
        """Sets the VideoPlayer to restart video when finished.

        Note: If set as True the event onended will not fire."""

        if loop:
            self.attributes['loop'] = 'true'
        else:
            self.attributes.pop('loop', None)

    @decorate_set_on_listener("(self, emitter)")
    @decorate_event_js("remi.sendCallback('%(emitter_identifier)s','%(event_name)s');")
    def onended(self):
        """Called when the media has been played and reached the end."""
        return ()

    @decorate_explicit_alias_for_listener_registration
    def set_on_ended_listener(self, callback, *userdata):
        self.onended.connect(callback, *userdata)


class _MixinSvgStroke():
    @property
    @editor_attribute_decorator("WidgetSpecific",'''Color for svg elements.''', 'ColorPicker', {})
    def attr_stroke(self): return self.attributes.get('stroke', None)
    @attr_stroke.setter
    def attr_stroke(self, value): self.attributes['stroke'] = str(value)
    @attr_stroke.deleter
    def attr_stroke(self): del self.attributes['stroke'] 

    @property
    @editor_attribute_decorator("WidgetSpecific",'''Stroke width for svg elements.''', float, {'possible_values': '', 'min': 0.0, 'max': 10000.0, 'default': 1.0, 'step': 0.1})
    def attr_stroke_width(self): return self.attributes.get('stroke-width', None)
    @attr_stroke_width.setter
    def attr_stroke_width(self, value): self.attributes['stroke-width'] = str(value)
    @attr_stroke_width.deleter
    def attr_stroke_width(self): del self.attributes['stroke-width'] 

    def set_stroke(self, width=1, color='black'):
        """Sets the stroke properties.

        Args:
            width (float): stroke width
            color (str): stroke color
        """
        self.attr_stroke = color
        self.attr_stroke_width = str(width)


class _MixinSvgFill():
    @property
    @editor_attribute_decorator("WidgetSpecific",'''Fill color for svg elements.''', 'ColorPicker', {})
    def attr_fill(self): return self.attributes.get('fill', None)
    @attr_fill.setter
    def attr_fill(self, value): self.attributes['fill'] = str(value)
    @attr_fill.deleter
    def attr_fill(self): del self.attributes['fill'] 

    @property
    @editor_attribute_decorator("WidgetSpecific",'''Fill opacity for svg elements.''', float, {'possible_values': '', 'min': 0.0, 'max': 1.0, 'default': 1.0, 'step': 0.1})
    def attr_fill_opacity(self): return self.attributes.get('fill-opacity', None)
    @attr_fill_opacity.setter
    def attr_fill_opacity(self, value): self.attributes['fill-opacity'] = str(value)
    @attr_fill_opacity.deleter
    def attr_fill_opacity(self): del self.attributes['fill-opacity'] 

    def set_fill(self, color='black'):
        """Sets the fill color.

        Args:
            color (str): stroke color
        """
        self.attr_fill = color


class _MixinSvgPosition():
    @property
    @editor_attribute_decorator("WidgetSpecific",'''Coordinate for Svg element.''', float, {'possible_values': '', 'min': 0.0, 'max': 10000.0, 'default': 1.0, 'step': 0.1})
    def attr_x(self): return self.attributes.get('x', '0')
    @attr_x.setter
    def attr_x(self, value): self.attributes['x'] = str(value)

    @property
    @editor_attribute_decorator("WidgetSpecific",'''Coordinate for Svg element.''', float, {'possible_values': '', 'min': 0.0, 'max': 10000.0, 'default': 1.0, 'step': 0.1})
    def attr_y(self): return self.attributes.get('y', '0')
    @attr_y.setter
    def attr_y(self, value): self.attributes['y'] = str(value)

    def set_position(self, x, y):
        """Sets the shape position.

        Args:
            x (float): the x coordinate
            y (float): the y coordinate
        """
        self.attr_x = x
        self.attr_y = y


class _MixinSvgSize():
    @property
    @editor_attribute_decorator("WidgetSpecific",'''Width for Svg element.''', float, {'possible_values': '', 'min': 0.0, 'max': 10000.0, 'default': 1.0, 'step': 0.1})
    def attr_width(self): return self.attributes.get('width', '100')
    @attr_width.setter
    def attr_width(self, value): self.attributes['width'] = str(value)

    @property
    @editor_attribute_decorator("WidgetSpecific",'''Height for Svg element.''', float, {'possible_values': '', 'min': 0.0, 'max': 10000.0, 'default': 1.0, 'step': 0.1})
    def attr_height(self): return self.attributes.get('height', '100')
    @attr_height.setter
    def attr_height(self, value): self.attributes['height'] = str(value)

    def set_size(self, w, h):
        """ Sets the rectangle size.

        Args:
            w (int): width of the rectangle
            h (int): height of the rectangle
        """
        self.attr_width = w
        self.attr_height = h


class SvgStop(Tag):
    """ """
     
    @property
    @editor_attribute_decorator("WidgetSpecific",'''Gradient color''', 'ColorPicker', {})
    def css_stop_color(self): return self.style.get('stop-color', None)
    @css_stop_color.setter
    def css_stop_color(self, value): self.style['stop-color'] = str(value)
    @css_stop_color.deleter
    def css_stop_color(self): del self.style['stop-color']

    @property
    @editor_attribute_decorator("WidgetSpecific",'''The opacity property sets the opacity level for the gradient.
    The opacity-level describes the transparency-level, where 1 is not transparent at all, 0.5 is 50% see-through, and 0 is completely transparent.''', float, {'possible_values': '', 'min': 0.0, 'max': 1.0, 'default': 1.0, 'step': 0.1})
    def css_stop_opactity(self): return self.style.get('stop-opacity', None)
    @css_stop_opactity.setter
    def css_stop_opactity(self, value): self.style['stop-opacity'] = str(value)
    @css_stop_opactity.deleter
    def css_stop_opactity(self): del self.style['stop-opacity']

    @property
    @editor_attribute_decorator("WidgetSpecific",'''The offset value for the gradient stop. It is in percentage''', float, {'possible_values': '', 'min': 0, 'max': 100, 'default': 0, 'step': 1})
    def attr_offset(self): return self.attributes.get('offset', None)
    @attr_offset.setter
    def attr_offset(self, value): self.attributes['offset'] = str(value)

    def __init__(self, offset='0%', color="rgb(255,255,0)", opacity=1.0, *args, **kwargs):
        super(SvgStop, self).__init__(*args, **kwargs)
        self.type = 'stop'
        self.attr_offset = offset
        self.css_stop_color = color
        self.css_stop_opactity = opacity


class SvgGradientLinear(Tag):
    """ """
    @property
    @editor_attribute_decorator("WidgetSpecific",'''Gradient coordinate value. It is expressed in percentage''', float, {'possible_values': '', 'min': 0, 'max': 100, 'default': 0, 'step': 1})
    def attr_x1(self): return self.attributes.get('x1', None)
    @attr_x1.setter
    def attr_x1(self, value): 
        self.attributes['x1'] = str(value)
        if not self.attributes['x1'][-1]=='%':
            self.attributes['x1'] = self.attributes['x1'] + '%'

    @property
    @editor_attribute_decorator("WidgetSpecific",'''Gradient coordinate value. It is expressed in percentage''', float, {'possible_values': '', 'min': 0, 'max': 100, 'default': 0, 'step': 1})
    def attr_y1(self): return self.attributes.get('y1', None)
    @attr_y1.setter
    def attr_y1(self, value): 
        self.attributes['y1'] = str(value)
        if not self.attributes['y1'][-1]=='%':
            self.attributes['y1'] = self.attributes['y1'] + '%'
    
    @property
    @editor_attribute_decorator("WidgetSpecific",'''Gradient coordinate value. It is expressed in percentage''', float, {'possible_values': '', 'min': 0, 'max': 100, 'default': 0, 'step': 1})
    def attr_x2(self): return self.attributes.get('x2', None)
    @attr_x2.setter
    def attr_x2(self, value): 
        self.attributes['x2'] = str(value)
        if not self.attributes['x2'][-1]=='%':
            self.attributes['x2'] = self.attributes['x2'] + '%'

    @property
    @editor_attribute_decorator("WidgetSpecific",'''Gradient coordinate value. It is expressed in percentage''', float, {'possible_values': '', 'min': 0, 'max': 100, 'default': 0, 'step': 1})
    def attr_y2(self): return self.attributes.get('y2', None)
    @attr_y2.setter
    def attr_y2(self, value): 
        self.attributes['y2'] = str(value)
        if not self.attributes['y2'][-1]=='%':
            self.attributes['y2'] = self.attributes['y2'] + '%'

    def __init__(self, x1, y1, x2, y2, *args, **kwargs):
        super(SvgGradientLinear, self).__init__(*args, **kwargs)
        self.type = 'linearGradient'
        self.attr_x1 = x1
        self.attr_y1 = y1
        self.attr_x2 = x2
        self.attr_y2 = y2


class SvgGradientRadial(Tag):
    """ """
    @property
    @editor_attribute_decorator("WidgetSpecific",'''Gradient coordinate value. It is expressed in percentage''', float, {'possible_values': '', 'min': 0, 'max': 100, 'default': 0, 'step': 1})
    def attr_cx(self): return self.attributes.get('cx', None)
    @attr_cx.setter
    def attr_cx(self, value): 
        self.attributes['cx'] = str(value)
        if not self.attributes['cx'][-1]=='%':
            self.attributes['cx'] = self.attributes['cx'] + '%'

    @property
    @editor_attribute_decorator("WidgetSpecific",'''Gradient coordinate value. It is expressed in percentage''', float, {'possible_values': '', 'min': 0, 'max': 100, 'default': 0, 'step': 1})
    def attr_cy(self): return self.attributes.get('cy', None)
    @attr_cy.setter
    def attr_cy(self, value): 
        self.attributes['cy'] = str(value)
        if not self.attributes['cy'][-1]=='%':
            self.attributes['cy'] = self.attributes['cy'] + '%'

    @property
    @editor_attribute_decorator("WidgetSpecific",'''Gradient coordinate value. It is expressed in percentage''', float, {'possible_values': '', 'min': 0, 'max': 100, 'default': 0, 'step': 1})
    def attr_fx(self): return self.attributes.get('fx', None)
    @attr_fx.setter
    def attr_fx(self, value): 
        self.attributes['fx'] = str(value)
        if not self.attributes['fx'][-1]=='%':
            self.attributes['fx'] = self.attributes['fx'] + '%'

    @property
    @editor_attribute_decorator("WidgetSpecific",'''Gradient coordinate value. It is expressed in percentage''', float, {'possible_values': '', 'min': 0, 'max': 100, 'default': 0, 'step': 1})
    def attr_fy(self): return self.attributes.get('fy', None)
    @attr_fy.setter
    def attr_fy(self, value): 
        self.attributes['fy'] = str(value)
        if not self.attributes['fy'][-1]=='%':
            self.attributes['fy'] = self.attributes['fy'] + '%'

    @property
    @editor_attribute_decorator("WidgetSpecific",'''Gradient radius value. It is expressed in percentage''', float, {'possible_values': '', 'min': 0, 'max': 100, 'default': 0, 'step': 1})
    def attr_r(self): return self.attributes.get('r', None)
    @attr_r.setter
    def attr_r(self, value): 
        self.attributes['r'] = str(value)
        if not self.attributes['r'][-1]=='%':
            self.attributes['r'] = self.attributes['r'] + '%'

    def __init__(self, cx="20%", cy="30%", r="30%", fx="50%", fy="50%", *args, **kwargs):
        super(SvgGradientRadial, self).__init__(*args, **kwargs)
        self.type = 'radialGradient'
        self.attr_cx = cx
        self.attr_cy = cy
        self.attr_fx = fx
        self.attr_fy = fy
        self.attr_r  = r


class SvgDefs(Tag):
    """ """
    def __init__(self, *args, **kwargs):
        super(SvgDefs, self).__init__(*args, **kwargs)
        self.type = 'defs'
    

class Svg(Container):
    """svg widget - is a container for graphic widgets such as SvgCircle, SvgLine and so on."""
    @property
    @editor_attribute_decorator("WidgetSpecific",'''preserveAspectRatio' ''', 'DropDown', {'possible_values': ('none','xMinYMin meet','xMidYMin meet','xMaxYMin meet','xMinYMid meet','xMidYMid meet','xMaxYMid meet','xMinYMax meet','xMidYMax meet','xMaxYMax meet','xMinYMin slice','xMidYMin slice','xMaxYMin slice','xMinYMid slice','xMidYMid slice','xMaxYMid slice','xMinYMax slice','xMidYMax slice','xMaxYMax slice')})
    def attr_preserveAspectRatio(self): return self.attributes.get('preserveAspectRatio', None)
    @attr_preserveAspectRatio.setter
    def attr_preserveAspectRatio(self, value): self.attributes['preserveAspectRatio'] = str(value)
    @attr_preserveAspectRatio.deleter
    def attr_preserveAspectRatio(self): del self.attributes['preserveAspectRatio'] 

    @property
    @editor_attribute_decorator("WidgetSpecific",'''viewBox of the svg drawing. es='x, y, width, height' ''', 'str', {})
    def attr_viewBox(self): return self.attributes.get('viewBox', None)
    @attr_viewBox.setter
    def attr_viewBox(self, value): self.attributes['viewBox'] = str(value)
    @attr_viewBox.deleter
    def attr_viewBox(self): del self.attributes['viewBox'] 

    def __init__(self, *args, **kwargs):
        """
        Args:
            kwargs: See Widget.__init__()
        """
        super(Svg, self).__init__(*args, **kwargs)
        self.type = 'svg'
        
    def set_viewbox(self, x, y, w, h):
        """Sets the origin and size of the viewbox, describing a virtual view area.

        Args:
            x (int): x coordinate of the viewbox origin
            y (int): y coordinate of the viewbox origin
            w (int): width of the viewBox
            h (int): height of the viewBox
        """
        self.attr_viewBox = "%s %s %s %s" % (x, y, w, h)
        self.attr_preserveAspectRatio = 'none'


class SvgSubcontainer(Svg, _MixinSvgPosition, _MixinSvgSize):
    """svg widget to nest within another Svg element- is a container for graphic widgets such as SvgCircle, SvgLine and so on."""

    def __init__(self, x=0, y=0, width=100, height=100, *args, **kwargs):
        """
        Args:
            width (int): the viewBox width in pixel
            height (int): the viewBox height in pixel
            kwargs: See Widget.__init__()
        """
        super(SvgSubcontainer, self).__init__(*args, **kwargs)
        self.type = 'svg'
        self.set_position(x, y)
        _MixinSvgSize.set_size(self, width, height)


class SvgGroup(Container, _MixinSvgStroke, _MixinSvgFill):
    """svg group - a non visible container for svg widgets,
        this have to be appended into Svg elements."""
    def __init__(self, *args, **kwargs):
        super(SvgGroup, self).__init__(*args, **kwargs)
        self.type = 'g'


class SvgRectangle(Widget, _MixinSvgPosition, _MixinSvgSize, _MixinSvgStroke, _MixinSvgFill):

    @property
    @editor_attribute_decorator("WidgetSpecific",'''Horizontal round corners value.''', float, {'possible_values': '', 'min': 0.0, 'max': 10000.0, 'default': 1.0, 'step': 0.1})
    def attr_round_corners_h(self): return self.attributes.get('rx', '0')
    @attr_round_corners_h.setter
    def attr_round_corners_h(self, value): self.attributes['rx'] = str(value)

    @property
    @editor_attribute_decorator("WidgetSpecific",'''Vertical round corners value. Defaults to attr_round_corners_h.''', float, {'possible_values': '', 'min': 0.0, 'max': 10000.0, 'default': 1.0, 'step': 0.1})
    def attr_round_corners_y(self): return self.attributes.get('ry', '0')
    @attr_round_corners_y.setter
    def attr_round_corners_y(self, value): self.attributes['ry'] = str(value)

    def __init__(self, x=0, y=0, w=100, h=100, *args, **kwargs):
        """
        Args:
            x (float): the x coordinate of the top left corner of the rectangle
            y (float): the y coordinate of the top left corner of the rectangle
            w (float): width of the rectangle
            h (float): height of the rectangle
            kwargs: See Widget.__init__()
        """
        super(SvgRectangle, self).__init__(*args, **kwargs)
        self.set_position(x, y)
        _MixinSvgSize.set_size(self, w, h)
        self.type = 'rect'


class SvgImage(Widget, _MixinSvgPosition, _MixinSvgSize):
    """svg image - a raster image element for svg graphics,
        this have to be appended into Svg elements."""
    @property
    @editor_attribute_decorator("WidgetSpecific",'''preserveAspectRatio' ''', 'DropDown', {'possible_values': ('none','xMinYMin meet','xMidYMin meet','xMaxYMin meet','xMinYMid meet','xMidYMid meet','xMaxYMid meet','xMinYMax meet','xMidYMax meet','xMaxYMax meet','xMinYMin slice','xMidYMin slice','xMaxYMin slice','xMinYMid slice','xMidYMid slice','xMaxYMid slice','xMinYMax slice','xMidYMax slice','xMaxYMax slice')})
    def attr_preserveAspectRatio(self): return self.attributes.get('preserveAspectRatio', None)
    @attr_preserveAspectRatio.setter
    def attr_preserveAspectRatio(self, value): self.attributes['preserveAspectRatio'] = str(value)
    @attr_preserveAspectRatio.deleter
    def attr_preserveAspectRatio(self): del self.attributes['preserveAspectRatio'] 

    @property
    @editor_attribute_decorator("WidgetSpecific",'''Image data or url  or a base64 data string, html attribute xlink:href''', 'base64_image', {})
    def image_data(self): return self.attributes.get('xlink:href', '')
    @image_data.setter
    def image_data(self, value): self.attributes['xlink:href'] = str(value)
    @image_data.deleter
    def image_data(self): del self.attributes['xlink:href'] 

    def __init__(self, image_data='', x=0, y=0, w=100, h=100, *args, **kwargs):
        """
        Args:
            image_data (str): an url to an image
            x (float): the x coordinate of the top left corner of the rectangle
            y (float): the y coordinate of the top left corner of the rectangle
            w (float): width of the rectangle
            h (float): height of the rectangle
            kwargs: See Widget.__init__()
        """
        super(SvgImage, self).__init__(*args, **kwargs)
        self.type = 'image'
        self.image_data = image_data
        self.set_position(x, y)
        _MixinSvgSize.set_size(self, w, h)


class SvgCircle(Widget, _MixinSvgStroke, _MixinSvgFill):
    @property
    @editor_attribute_decorator("WidgetSpecific",'''Center coordinate for SvgCircle.''', float, {'possible_values': '', 'min': 0.0, 'max': 10000.0, 'default': 1.0, 'step': 0.1})
    def attr_cx(self): return self.attributes.get('cx', None)
    @attr_cx.setter
    def attr_cx(self, value): self.attributes['cx'] = str(value)

    @property
    @editor_attribute_decorator("WidgetSpecific",'''Center coordinate for SvgCircle.''', float, {'possible_values': '', 'min': 0.0, 'max': 10000.0, 'default': 1.0, 'step': 0.1})
    def attr_cy(self): return self.attributes.get('cy', None)
    @attr_cy.setter
    def attr_cy(self, value): self.attributes['cy'] = str(value)

    @property
    @editor_attribute_decorator("WidgetSpecific",'''Radius of SvgCircle.''', float, {'possible_values': '', 'min': 0.0, 'max': 10000.0, 'default': 1.0, 'step': 0.1})
    def attr_r(self): return self.attributes.get('r', None)
    @attr_r.setter
    def attr_r(self, value): self.attributes['r'] = str(value)

    def __init__(self, x=0, y=0, radius=50, *args, **kwargs):
        """
        Args:
            x (float): the x center point of the circle
            y (float): the y center point of the circle
            radius (float): the circle radius
            kwargs: See Widget.__init__()
        """
        super(SvgCircle, self).__init__(*args, **kwargs)
        self.set_position(x, y)
        self.set_radius(radius)
        self.type = 'circle'

    def set_radius(self, radius):
        """Sets the circle radius.

        Args:
            radius (int): the circle radius
        """
        self.attr_r = radius

    def set_position(self, x, y):
        """Sets the circle position.

        Args:
            x (int): the x coordinate
            y (int): the y coordinate
        """
        self.attr_cx = str(x)
        self.attr_cy = str(y)


class SvgLine(Widget, _MixinSvgStroke):
    @property
    @editor_attribute_decorator("WidgetSpecific",'''P1 coordinate for SvgLine.''', float, {'possible_values': '', 'min': 0.0, 'max': 10000.0, 'default': 1.0, 'step': 0.1})
    def attr_x1(self): return self.attributes.get('x1', None)
    @attr_x1.setter
    def attr_x1(self, value): self.attributes['x1'] = str(value)

    @property
    @editor_attribute_decorator("WidgetSpecific",'''P1 coordinate for SvgLine.''', float, {'possible_values': '', 'min': 0.0, 'max': 10000.0, 'default': 1.0, 'step': 0.1})
    def attr_y1(self): return self.attributes.get('y1', None)
    @attr_y1.setter
    def attr_y1(self, value): self.attributes['y1'] = str(value)

    @property
    @editor_attribute_decorator("WidgetSpecific",'''P2 coordinate for SvgLine.''', float, {'possible_values': '', 'min': 0.0, 'max': 10000.0, 'default': 1.0, 'step': 0.1})
    def attr_x2(self): return self.attributes.get('x2', None)
    @attr_x2.setter
    def attr_x2(self, value): self.attributes['x2'] = str(value)

    @property
    @editor_attribute_decorator("WidgetSpecific",'''P2 coordinate for SvgLine.''', float, {'possible_values': '', 'min': 0.0, 'max': 10000.0, 'default': 1.0, 'step': 0.1})
    def attr_y2(self): return self.attributes.get('y2', None)
    @attr_y2.setter
    def attr_y2(self, value): self.attributes['y2'] = str(value)

    def __init__(self, x1=0, y1=0, x2=50, y2=50, *args, **kwargs):
        super(SvgLine, self).__init__(*args, **kwargs)
        self.set_coords(x1, y1, x2, y2)
        self.type = 'line'

    def set_coords(self, x1, y1, x2, y2):
        self.set_p1(x1, y1)
        self.set_p2(x2, y2)

    def set_p1(self, x1, y1):
        self.attr_x1 = x1
        self.attr_y1 = y1

    def set_p2(self, x2, y2):
        self.attr_x2 = x2
        self.attr_y2 = y2


class SvgPolyline(Widget, _MixinSvgStroke, _MixinSvgFill):
    @property
    @editor_attribute_decorator("WidgetSpecific",'''Defines the maximum values count.''', int, {'possible_values': '', 'min': 0, 'max': 65535, 'default': 0, 'step': 1})
    def maxlen(self): return self.__maxlen
    @maxlen.setter
    def maxlen(self, value): 
        self.__maxlen = int(value)
        self.coordsX = collections.deque(maxlen=self.__maxlen)
        self.coordsY = collections.deque(maxlen=self.__maxlen)

    def __init__(self, _maxlen=1000, *args, **kwargs):
        self.__maxlen = 0
        super(SvgPolyline, self).__init__(*args, **kwargs)
        self.type = 'polyline'
        self.maxlen = _maxlen  # no limit
        self.attributes['points'] = ''
        self.attributes['vector-effect'] = 'non-scaling-stroke'

    def add_coord(self, x, y):
        if len(self.coordsX) == self.maxlen:
            spacepos = self.attributes['points'].find(' ')
            if spacepos > 0:
                self.attributes['points'] = self.attributes['points'][spacepos + 1:]
        self.coordsX.append(x)
        self.coordsY.append(y)
        self.attributes['points'] += "%s,%s " % (x, y)


class SvgPolygon(SvgPolyline, _MixinSvgStroke, _MixinSvgFill):
    def __init__(self, _maxlen=None, *args, **kwargs):
        super(SvgPolygon, self).__init__(_maxlen, *args, **kwargs)
        self.type = 'polygon'


class SvgText(Widget, _MixinSvgPosition, _MixinSvgStroke, _MixinSvgFill, _MixinTextualWidget):

    @property
    @editor_attribute_decorator("WidgetSpecific",'''Width for svg elements.''', int, {'possible_values': '', 'min': 0.0, 'max': 10000.0, 'default': 1.0, 'step': 0.1})
    def attr_textLength(self): return self.attributes.get('textLength', None)
    @attr_textLength.setter
    def attr_textLength(self, value): self.attributes['textLength'] = str(value)
    @attr_textLength.deleter
    def attr_textLength(self): del self.attributes['textLength'] 

    @property
    @editor_attribute_decorator("WidgetSpecific",'''Rotation angle for svg elements.''', float, {'possible_values': '', 'min': 0.0, 'max': 360.0, 'default': 1.0, 'step': 0.1})
    def attr_rotate(self): return self.attributes.get('rotate', None)
    @attr_rotate.setter
    def attr_rotate(self, value): self.attributes['rotate'] = str(value)
    @attr_rotate.deleter
    def attr_rotate(self): del self.attributes['rotate'] 

    def __init__(self, x=10, y=10, text='svg text', *args, **kwargs):
        super(SvgText, self).__init__(*args, **kwargs)
        self.type = 'text'
        self.set_position(x, y)
        self.set_text(text)


class SvgPath(Widget, _MixinSvgStroke, _MixinSvgFill):
    @property
    @editor_attribute_decorator("WidgetSpecific",'''Instructions for SvgPath.''', str, {})
    def attr_d(self): return self.attributes.get('d', None)
    @attr_d.setter
    def attr_d(self, value): self.attributes['d'] = str(value)

    def __init__(self, path_value='', *args, **kwargs):
        super(SvgPath, self).__init__(*args, **kwargs)
        self.type = 'path'
        self.attributes['d'] = path_value

    def add_position(self, x, y):
        self.attributes['d'] = self.attributes['d'] + "M %s %s"%(x,y)

    def add_arc(self, x, y, rx, ry, x_axis_rotation, large_arc_flag, sweep_flag):
        #A rx ry x-axis-rotation large-arc-flag sweep-flag x y
        self.attributes['d'] = self.attributes['d'] + "A %(rx)s %(ry)s, %(x-axis-rotation)s, %(large-arc-flag)s, %(sweep-flag)s, %(x)s %(y)s"%{'x':x,
            'y':y, 'rx':rx, 'ry':ry, 'x-axis-rotation':x_axis_rotation, 'large-arc-flag':large_arc_flag, 'sweep-flag':sweep_flag}
<|MERGE_RESOLUTION|>--- conflicted
+++ resolved
@@ -1629,7 +1629,6 @@
                     fd.append('upload_file', file);
                     xhr.send(fd);
                 };
-<<<<<<< HEAD
 
                 window.onerror = function(message, source, lineno, colno, error) {
                     var params={};params['message']=message;
@@ -1637,12 +1636,11 @@
                     params['lineno']=lineno;
                     params['colno']=colno;
                     params['error']=JSON.stringify(error);
-                    sendCallbackParam('%(emitter_identifier)s','%(event_name)s',params);
+                    remi.sendCallbackParam('%(emitter_identifier)s','%(event_name)s',params);
                     return false;
                 };
-=======
+                
                 window.remi = new Remi();
->>>>>>> 77eea2e3
 
                 </script>""" % {'host':net_interface_ip,
                                 'max_pending_messages':pending_messages_queue_length,
@@ -1694,24 +1692,7 @@
         return ()
 
     @decorate_set_on_listener("(self, emitter)")
-<<<<<<< HEAD
-    @decorate_event_js("""sendCallback('%(emitter_identifier)s','%(event_name)s');""")
-=======
-    @decorate_event_js("""var params={};params['message']=event.message;
-                params['source']=event.source;
-                params['lineno']=event.lineno;
-                params['colno']=event.colno;
-                debugger;
-                remi.sendCallbackParam('%(emitter_identifier)s','%(event_name)s',params);
-                return false;
-            """)
-    def onerror(self, message, source, lineno, colno):
-        """Called when an error occurs."""
-        return (message, source, lineno, colno)
-
-    @decorate_set_on_listener("(self, emitter)")
     @decorate_event_js("""remi.sendCallback('%(emitter_identifier)s','%(event_name)s');""")
->>>>>>> 77eea2e3
     def ononline(self):
         return ()
 
