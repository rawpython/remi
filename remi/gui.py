--- conflicted
+++ resolved
@@ -321,12 +321,8 @@
         # we not callable
         runtimeInstances[self.identifier] = self
 
-<<<<<<< HEAD
         self._classes = []
         self.add_class(self.__class__.__name__ if (_class is None) else _class)
-=======
-        self.attr_class = self.__class__.__name__ if _class == None else _class
->>>>>>> de2c94e5
 
         # this variable will contain the repr of this tag, in order to avoid useless operations
         self._backup_repr = ''
@@ -536,9 +532,6 @@
     def variable_name(self): del self.__dict__['__variable_name']
 
     @property
-<<<<<<< HEAD
-    @editor_attribute_decorator("Generic", '''Defines if to overload the base class''', bool, {})
-=======
     @editor_attribute_decorator("Generic",'''The html class attribute, allows to assign a css style class. Multiple classes have to be separed by space.''', str, {})
     def attr_class(self): return self.attributes.get('class', None)
     @attr_class.setter
@@ -548,7 +541,6 @@
 
     @property
     @editor_attribute_decorator("Generic",'''Defines if to overload the base class''', bool, {})
->>>>>>> de2c94e5
     def attr_editor_newclass(self): return self.__dict__.get('__editor_newclass', False)
     @attr_editor_newclass.setter
     def attr_editor_newclass(self, value): self.__dict__['__editor_newclass'] = value
