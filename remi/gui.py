"""
   Licensed under the Apache License, Version 2.0 (the "License");
   you may not use this file except in compliance with the License.
   You may obtain a copy of the License at

       http://www.apache.org/licenses/LICENSE-2.0

   Unless required by applicable law or agreed to in writing, software
   distributed under the License is distributed on an "AS IS" BASIS,
   WITHOUT WARRANTIES OR CONDITIONS OF ANY KIND, either express or implied.
   See the License for the specific language governing permissions and
   limitations under the License.
"""

import os
import sys
import logging
import functools
import threading
import collections

from .server import runtimeInstances, update_event

log = logging.getLogger('remi.gui')

pyLessThan3 = sys.version_info < (3,)

def uid(obj):
    if not hasattr(obj,'identifier'):
        return str(id(obj))
    return obj.identifier


def debounce_button(btn_attr_name, t=2, final_value=True):
    def wrapper(f):
        @functools.wraps(f)
        def wrapped(self, *f_args, **f_kwargs):
            btn = getattr(self, btn_attr_name)
            btn.set_enabled(False)
            try:
                f(self, *f_args, **f_kwargs)
            except Exception as e:
                print(e)
            finally:
                threading.Timer(t, btn.set_enabled, (final_value,)).start()
        return wrapped
    return wrapper


def decorate_set_on_listener(event_name, params):
    """ private decorator for use in the editor

    Args:
        event_name (str): Name of the event to which it refers
        (es. For set_on_click_listener the event_name is "onclick"
        params (str): The list of parameters for the listener function (es. "(self, new_value)")
    """

    # noinspection PyDictCreation,PyProtectedMember
    def add_annotation(function):
        function._event_listener = {}
        function._event_listener['eventName'] = event_name
        function._event_listener['prototype'] = params
        return function

    return add_annotation


def decorate_constructor_parameter_types(type_list):
    def add_annotation(function):
        function._constructor_types = type_list
        return function

    return add_annotation


def to_pix(x):
    return str(x) + 'px'


def from_pix(x):
    v = 0
    try:
        v = int(float(x.replace('px', '')))
    except ValueError:
        log.error('error parsing px', exc_info=True)
    return v


def jsonize(d):
    return ';'.join(map(lambda k, v: k + ':' + v + '', d.keys(), d.values()))


class _VersionedDictionary(dict):
    """This dictionary allows to check if its content is changed.
       It has an attribute __version__ of type int that increments every change
    """
    def __init__(self, *args, **kwargs):
        self.__version__ = 0
        self.__lastversion__ = 0
        super(_VersionedDictionary, self).__init__(*args, **kwargs)

    def __setitem__(self, key, value, version_increment=1):
        if key in self:
            if self[key] == value:
                return
        self.__version__ += version_increment
        return super(_VersionedDictionary, self).__setitem__(key, value)

    def __delitem__(self, key, version_increment=1):
        if key not in self:
            return
        self.__version__ += version_increment
        return super(_VersionedDictionary, self).__delitem__(key)

    def pop(self, key, d=None, version_increment=1):
        if key not in self:
            return
        self.__version__ += version_increment
        return super(_VersionedDictionary, self).pop(key, d)

    def clear(self, version_increment=1):
        self.__version__ += version_increment
        return super(_VersionedDictionary, self).clear()

    def ischanged(self):
        return self.__version__ != self.__lastversion__

    def align_version(self):
        self.__lastversion__ = self.__version__


class _EventManager(object):
    """Manages the event propagation to the listeners functions"""

    def __init__(self, emitter):
        self.listeners = {}
        self.emitter = emitter

    def propagate(self, eventname, params):
        # if for an event there is a listener, it calls the listener passing the parameters
        if eventname not in self.listeners:
            return
        listener = self.listeners[eventname]
        return listener['callback'](self.emitter, *(params+listener['userdata']))

    def register_listener(self, eventname, callback, *userdata):
        """register a listener for a specific event

        Args:
            eventname (str): The event identifier, like Widget.EVENT_ONCLICK that is 'onclick'.
            callback (function): Function pointer to the callback function.
            userdata (tuple): Extra optional userdata that will be passed to the listener.
        """
        self.listeners[eventname] = {'callback': callback, 'userdata': userdata}


class Tag(object):
    """
    Tag is the base class of the framework. It represents an element that can be added to the GUI,
    but it is not necessarily graphically representable.
    You can use this class for sending javascript code to the clients.
    """
    def __init__(self, **kwargs):
        """
        Args:
           _type (str): HTML element type or ''
           _class (str): CSS class or '' (defaults to Class.__name__)
           id (str): the unique identifier for the class instance, usefull for public API definition.
        """
        self.kwargs = kwargs

        self._render_children_list = []

        self.children = _VersionedDictionary()
        self.attributes = _VersionedDictionary()  # properties as class id style
        self.style = _VersionedDictionary()  # used by Widget, but instantiated here to make gui_updater simpler

        self.type = kwargs.get('_type', '')
        self.attributes['id'] = kwargs.get('id', str(id(self)))

        # the runtime instances are processed every time a requests arrives, searching for the called method
        # if a class instance is not present in the runtimeInstances, it will
        # we not callable
        runtimeInstances[self.identifier] = self

        cls = kwargs.get('_class', self.__class__.__name__)
        self._classes = []
        if cls:
            self.add_class(cls)

        #this variable will contain the repr of this tag, in order to avoid unuseful operations
        self._backup_repr = ''

    @property
    def identifier(self):
        return self.attributes['id']

    def repr(self, client, changed_widgets={}):
        """It is used to automatically represent the object to HTML format
        packs all the attributes, children and so on.

        Args:
            client (App): The client instance.
            changed_widgets (dict): A dictionary containing a collection of tags that have to be updated.
                The tag that have to be updated is the key, and the value is its textual repr.
        """
        local_changed_widgets = {}
        innerHTML = ''
        for k in self._render_children_list:
            s = self.children[k]
            if isinstance(s, type('')):
                innerHTML = innerHTML + unicode(s)
            elif isinstance(s, type(u'')):
<<<<<<< HEAD
                innerHTML = innerHTML + s.encode('utf-8')
            else:
                try:
                    innerHTML = innerHTML + s.repr(client,
                                                   local_changed_widgets)
                except AttributeError:
                    innerHTML = innerHTML + repr(s)

        if self._ischanged() or ( len(local_changed_widgets) > 0 ):
            self.attributes['style'] = jsonize(self.style)
            self._backup_repr = '<%s %s>%s</%s>' % (self.type,
                                    ' '.join('%s="%s"' % (k, v) if v is not None else k for k, v in
                                                self.attributes.items()),
                                    innerHTML,
                                    self.type)
        if self._ischanged():
            # if self changed, no matter about the children because will be updated the entire parent
            # and so local_changed_widgets is not merged
            changed_widgets[self] = self._backup_repr
            self._set_updated()
        else:
            changed_widgets.update(local_changed_widgets)
        return self._backup_repr
=======
                innerHTML = innerHTML + s
            elif include_children:
                innerHTML = innerHTML + s.repr(client)

        html = u'<%s %s %s>%s</%s>' % (self.type,
                                   u' '.join(u'%s="%s"' % (k, v) if v is not None else k for k, v in
                                            self.attributes.items()),
                                   (u'class="%s"' % u' '.join(self._classes)) if self._classes else u'',
                                   innerHTML,
                                   self.type)
        return html
>>>>>>> bb9133bd

    def add_class(self, cls):
        self._classes.append(cls)
        self.attributes['class'] = ' '.join(self._classes) if self._classes else ''

    def remove_class(self, cls):
        try:
            self._classes.remove(cls)
        except ValueError:
            pass
        self.attributes['class'] = ' '.join(self._classes) if self._classes else ''

    def add_child(self, key, child):
        """Adds a child to the Tag

        To retrieve the child call get_child or access to the Tag.children[key] dictionary.

        Args:
            key (str):  Unique child's identifier
            child (Tag, str):
        """
        if hasattr(child, 'attributes'):
            child.attributes['data-parent-widget'] = self.identifier

        if key in self.children:
            self._render_children_list.remove(key)
        self._render_children_list.append(key)

        self.children[key] = child

    def get_child(self, key):
        """Returns the child identified by 'key'

        Args:
            key (str): Unique identifier of the child.
        """
        return self.children[key]

    def get_parent(self):
        """Returns the parent tag instance or None where not applicable
        """
        if hasattr(self, 'attributes'):
            if 'data-parent-widget' in self.attributes.keys():
                if self.attributes['data-parent-widget'] in runtimeInstances.keys():
                    parent = runtimeInstances[self.attributes['data-parent-widget']]
                    if self.identifier in parent.children.keys():
                        return parent
        return None

    def empty(self):
        """remove all children from the widget"""
        for k in list(self.children.keys()):
            self.remove_child(self.children[k])

    def remove_child(self, child):
        """Removes a child instance from the Tag's children.

        Args:
            child (Tag): The child to be removed.
        """
        if child in self.children.values() and hasattr(child, 'identifier'):
            for k in self.children.keys():
                if hasattr(self.children[k], 'identifier'):
                    if self.children[k].identifier == child.identifier:
                        if k in self._render_children_list:
                            self._render_children_list.remove(k)
                        self.children.pop(k)
                        # when the child is removed we stop the iteration
                        # this implies that a child replication should not be allowed
                        break

    def _ischanged(self):
        return self.children.ischanged() or self.attributes.ischanged() or self.style.ischanged()

    def _set_updated(self):
        self.children.align_version()
        self.attributes.align_version()
        self.style.align_version()


class Widget(Tag):
    """Base class for gui widgets.

    Widget can be used as generic container. You can add children by the append(value, key) function.
    Widget can be arranged in absolute positioning (assigning style['top'] and style['left'] attributes to the children
    or in a simple auto-alignment.
    You can decide the horizontal or vertical arrangement by the function set_layout_horientation(layout_orientation)
    passing as parameter Widget.LAYOUT_HORIZONTAL or Widget.LAYOUT_VERTICAL.

    Tips:
    In html, it is a DIV tag
    The self.type attribute specifies the HTML tag representation
    The self.attributes[] attribute specifies the HTML attributes like 'style' 'class' 'id'
    The self.style[] attribute specifies the CSS style content like 'font' 'color'. It will be packed together with
    'self.attributes'.
    """

    # constants
    LAYOUT_HORIZONTAL = True
    LAYOUT_VERTICAL = False

    # some constants for the events
    EVENT_ONCLICK = 'onclick'
    EVENT_ONDBLCLICK = 'ondblclick'
    EVENT_ONMOUSEDOWN = 'onmousedown'
    EVENT_ONMOUSEMOVE = 'onmousemove'
    EVENT_ONMOUSEOVER = 'onmouseover'
    EVENT_ONMOUSEOUT = 'onmouseout'
    EVENT_ONMOUSELEAVE = 'onmouseleave'
    EVENT_ONMOUSEUP = 'onmouseup'
    EVENT_ONTOUCHMOVE = 'ontouchmove'
    EVENT_ONTOUCHSTART = 'ontouchstart'
    EVENT_ONTOUCHEND = 'ontouchend'
    EVENT_ONTOUCHENTER = 'ontouchenter'
    EVENT_ONTOUCHLEAVE = 'ontouchleave'
    EVENT_ONTOUCHCANCEL = 'ontouchcancel'
    EVENT_ONKEYDOWN = 'onkeydown'
    EVENT_ONKEYPRESS = 'onkeypress'
    EVENT_ONKEYUP = 'onkeyup'
    EVENT_ONCHANGE = 'onchange'
    EVENT_ONFOCUS = 'onfocus'
    EVENT_ONBLUR = 'onblur'
    EVENT_ONCONTEXTMENU = "oncontextmenu"
    EVENT_ONUPDATE = 'onupdate'

    @decorate_constructor_parameter_types([])
    def __init__(self, **kwargs):
        """
        Args:
            width (int, str): An optional width for the widget (es. width=10 or width='10px' or width='10%').
            height (int, str): An optional height for the widget (es. height=10 or height='10px' or height='10%').
            margin (str): CSS margin specifier
            layout_orientation (Widget.LAYOUT_VERTICAL, Widget.LAYOUT_HORIZONTAL): Widget layout, only honoured for
                some widget types
        """
        if '_type' not in kwargs:
            kwargs['_type'] = 'div'

        super(Widget, self).__init__(**kwargs)

        self.eventManager = _EventManager(self)
        self.oldRootWidget = None  # used when hiding the widget

        self.style['margin'] = kwargs.get('margin', '0px')
        self.set_layout_orientation(kwargs.get('layout_orientation', Widget.LAYOUT_VERTICAL))
        self.set_size(kwargs.get('width'), kwargs.get('height'))
        self.set_style(kwargs.pop('style', None))

    def set_style(self, style):
        """ Allows to set style properties for the widget.
            Args:
                style (str or dict): The style property dictionary or json string.
        """
        if style is not None:
            try:
                self.style.update(style)
            except ValueError:
                for s in style.split(';'):
                    k, v = s.split(':', 1)
                    self.style[k.strip()] = v.strip()

    def set_enabled(self, enabled):
        if enabled:
            try:
                del self.attributes['disabled']
            except KeyError:
                pass
        else:
            self.attributes['disabled'] = None

    def set_size(self, width, height):
        """Set the widget size.

        Args:
            width (int or str): An optional width for the widget (es. width=10 or width='10px' or width='10%').
            height (int or str): An optional height for the widget (es. height=10 or height='10px' or height='10%').
        """
        if width is not None:
            try:
                width = to_pix(int(width))
            except ValueError:
                # now we know w has 'px or % in it'
                pass
            self.style['width'] = width

        if height is not None:
            try:
                height = to_pix(int(height))
            except ValueError:
                # now we know w has 'px or % in it'
                pass
            self.style['height'] = height

    def set_layout_orientation(self, layout_orientation):
        """For the generic Widget, this function allows to setup the children arrangement.

        Args:
            layout_orientation (Widget.LAYOUT_HORIZONTAL or Widget.LAYOUT_VERTICAL):
        """
        self.layout_orientation = layout_orientation

    def redraw(self):
        """Forces a graphic update of the widget"""
        update_event.set()

    def repr(self, client, changed_widgets={}):
        """Represents the widget as HTML format, packs all the attributes, children and so on.

        Args:
            client (App): Client instance.
            changed_widgets (dict): A dictionary containing a collection of widgets that have to be updated.
                The Widget that have to be updated is the key, and the value is its textual repr.
        """
        return super(Widget, self).repr(client, changed_widgets)

    def append(self, value, key=''):
        """Adds a child widget, generating and returning a key if not provided

        In order to access to the specific child in this way widget.children[key].

        Args:
            value (Tag or Widget): The child to be appended.
            key (str): The unique string identifier for the child or ''

        Returns:
            str: a key used to refer to the child for all future interaction
        """
        if not isinstance(value, Widget):
            raise ValueError('value should be a Widget (otherwise use add_child(key,other)')

        key = value.identifier if key == '' else key
        self.add_child(key, value)

        if self.layout_orientation == Widget.LAYOUT_HORIZONTAL:
            if 'float' in self.children[key].style.keys():
                if not (self.children[key].style['float'] == 'none'):
                    self.children[key].style['float'] = 'left'
            else:
                self.children[key].style['float'] = 'left'

        return key

    def onfocus(self):
        """Called when the Widget gets focus."""
        return self.eventManager.propagate(self.EVENT_ONFOCUS, ())

    @decorate_set_on_listener("onfocus", "(self,emitter)")
    def set_on_focus_listener(self, callback, *userdata):
        """Registers the listener for the Widget.onfocus event.

        Note: the listener prototype have to be in the form on_widget_focus(self, widget).

        Args:
            callback (function): Callback function pointer.
        """
        self.attributes[self.EVENT_ONFOCUS] = \
            "sendCallback('%s','%s');" \
            "event.stopPropagation();event.preventDefault();" \
            "return false;" % (self.identifier, self.EVENT_ONFOCUS)
        self.eventManager.register_listener(self.EVENT_ONFOCUS, callback, *userdata)

    def onblur(self):
        """Called when the Widget loses focus"""
        return self.eventManager.propagate(self.EVENT_ONBLUR, ())

    @decorate_set_on_listener("onblur", "(self,emitter)")
    def set_on_blur_listener(self, callback, *userdata):
        """Registers the listener for the Widget.onblur event.

        Note: the listener prototype have to be in the form on_widget_blur(self, widget).

        Args:
            callback (function): Callback function pointer.
        """
        self.attributes[self.EVENT_ONBLUR] = \
            "sendCallback('%s','%s');" \
            "event.stopPropagation();event.preventDefault();" \
            "return false;" % (self.identifier, self.EVENT_ONBLUR)
        self.eventManager.register_listener(self.EVENT_ONBLUR, callback, *userdata)

    def onclick(self):
        """Called when the Widget gets clicked by the user with the left mouse button."""
        return self.eventManager.propagate(self.EVENT_ONCLICK, ())

    @decorate_set_on_listener("onclick", "(self,emitter)")
    def set_on_click_listener(self, callback, *userdata):
        """Registers the listener for the Widget.onclick event.

        Note: the listener prototype have to be in the form on_widget_click(self, widget).

        Args:
            callback (function): Callback function pointer.
        """
        self.attributes[self.EVENT_ONCLICK] = \
            "sendCallback('%s','%s');" \
            "event.stopPropagation();event.preventDefault();" % (self.identifier, self.EVENT_ONCLICK)
        self.eventManager.register_listener(self.EVENT_ONCLICK, callback, *userdata)

    def ondblclick(self):
        """Called when the Widget gets double clicked by the user with the left mouse button."""
        return self.eventManager.propagate(self.EVENT_ONDBLCLICK, ())

    @decorate_set_on_listener("ondblclick", "(self,emitter)")
    def set_on_dblclick_listener(self, callback, *userdata):
        """Registers the listener for the Widget.ondblclick event.

        Note: the listener prototype have to be in the form on_widget_dblclick(self, widget).

        Args:
            callback (function): Callback function pointer.
        """
        self.attributes[self.EVENT_ONDBLCLICK] = \
            "sendCallback('%s','%s');" \
            "event.stopPropagation();event.preventDefault();" % (self.identifier, self.EVENT_ONDBLCLICK)
        self.eventManager.register_listener(self.EVENT_ONDBLCLICK, callback, *userdata)

    def oncontextmenu(self):
        """Called when the Widget gets clicked by the user with the right mouse button.
        """
        return self.eventManager.propagate(self.EVENT_ONCONTEXTMENU, ())

    @decorate_set_on_listener("oncontextmenu", "(self,emitter)")
    def set_on_contextmenu_listener(self, callback, *userdata):
        """Registers the listener for the Widget.oncontextmenu event.

        Note: the listener prototype have to be in the form on_widget_contextmenu(self, widget).

        Args:
            callback (function): Callback function pointer.
        """
        self.attributes[self.EVENT_ONCONTEXTMENU] = \
            "sendCallback('%s','%s');" \
            "event.stopPropagation();event.preventDefault();" \
            "return false;" % (self.identifier, self.EVENT_ONCONTEXTMENU)
        self.eventManager.register_listener(self.EVENT_ONCONTEXTMENU, callback, *userdata)

    def onmousedown(self, x, y):
        """Called when the user presses left or right mouse button over a Widget.

        Args:
            x (int): position of the mouse inside the widget
            y (int): position of the mouse inside the widget
        """
        return self.eventManager.propagate(self.EVENT_ONMOUSEDOWN, (x, y))

    @decorate_set_on_listener("onmousedown", "(self,emitter,x,y)")
    def set_on_mousedown_listener(self, callback, *userdata):
        """Registers the listener for the Widget.onmousedown event.

        Note: the listener prototype have to be in the form on_widget_mousedown(self, widget, x, y).

        Args:
            callback (function): Callback function pointer.
        """
        self.attributes[self.EVENT_ONMOUSEDOWN] = \
            "var params={};" \
            "params['x']=event.clientX-this.offsetLeft;" \
            "params['y']=event.clientY-this.offsetTop;" \
            "sendCallbackParam('%s','%s',params);" \
            "event.stopPropagation();event.preventDefault();" \
            "return false;" % (self.identifier, self.EVENT_ONMOUSEDOWN)
        self.eventManager.register_listener(self.EVENT_ONMOUSEDOWN, callback, *userdata)

    def onmouseup(self, x, y):
        """Called when the user releases left or right mouse button over a Widget.

        Args:
            x (int): position of the mouse inside the widget
            y (int): position of the mouse inside the widget
        """
        return self.eventManager.propagate(self.EVENT_ONMOUSEUP, (x, y))

    @decorate_set_on_listener("onmouseup", "(self,emitter,x,y)")
    def set_on_mouseup_listener(self, callback, *userdata):
        """Registers the listener for the Widget.onmouseup event.

        Note: the listener prototype have to be in the form on_widget_mouseup(self, widget, x, y).

        Args:
            callback (function): Callback function pointer.
        """
        self.attributes[self.EVENT_ONMOUSEUP] = \
            "var params={};" \
            "params['x']=event.clientX-this.offsetLeft;" \
            "params['y']=event.clientY-this.offsetTop;" \
            "sendCallbackParam('%s','%s',params);" \
            "event.stopPropagation();event.preventDefault();" \
            "return false;" % (self.identifier, self.EVENT_ONMOUSEUP)
        self.eventManager.register_listener(self.EVENT_ONMOUSEUP, callback, *userdata)

    def onmouseout(self):
        """Called when the mouse cursor moves outside a Widget.

        Note: This event is often used together with the Widget.onmouseover event, which occurs when the pointer is
            moved onto a Widget, or onto one of its children.
        """
        return self.eventManager.propagate(self.EVENT_ONMOUSEOUT, ())

    @decorate_set_on_listener("onmouseout", "(self,emitter)")
    def set_on_mouseout_listener(self, callback, *userdata):
        """Registers the listener for the Widget.onmouseout event.

        Note: the listener prototype have to be in the form on_widget_mouseout(self, widget).

        Args:
            callback (function): Callback function pointer.
        """
        self.attributes[self.EVENT_ONMOUSEOUT] = \
            "sendCallback('%s','%s');" \
            "event.stopPropagation();event.preventDefault();" \
            "return false;" % (self.identifier, self.EVENT_ONMOUSEOUT)
        self.eventManager.register_listener(self.EVENT_ONMOUSEOUT, callback, *userdata)

    def onmouseleave(self):
        """Called when the mouse cursor moves outside a Widget.

        Note: This event is often used together with the Widget.onmouseenter event, which occurs when the mouse pointer
            is moved onto a Widget.

        Note: The Widget.onmouseleave event is similar to the Widget.onmouseout event. The only difference is that the
            onmouseleave event does not bubble (does not propagate up the Widgets tree).
        """
        return self.eventManager.propagate(self.EVENT_ONMOUSELEAVE, ())

    @decorate_set_on_listener("onmouseleave", "(self,emitter)")
    def set_on_mouseleave_listener(self, callback, *userdata):
        """Registers the listener for the Widget.onmouseleave event.

        Note: the listener prototype have to be in the form on_widget_mouseleave(self, widget).

        Args:
            callback (function): Callback function pointer.
        """
        self.attributes[self.EVENT_ONMOUSELEAVE] = \
            "sendCallback('%s','%s');" \
            "event.stopPropagation();event.preventDefault();" \
            "return false;" % (self.identifier, self.EVENT_ONMOUSELEAVE)
        self.eventManager.register_listener(self.EVENT_ONMOUSELEAVE, callback, *userdata)

    def onmousemove(self, x, y):
        """Called when the mouse cursor moves inside the Widget.

        Args:
            x (int): position of the mouse inside the widget
            y (int): position of the mouse inside the widget
        """
        return self.eventManager.propagate(self.EVENT_ONMOUSEMOVE, (x, y))

    @decorate_set_on_listener("onmousemove", "(self,emitter,x,y)")
    def set_on_mousemove_listener(self, callback, *userdata):
        """Registers the listener for the Widget.onmousemove event.
        Note: the listener prototype have to be in the form on_widget_mousemove(self, widget, x, y)

        Args:
            callback (function): Callback function pointer.
        """
        self.attributes[self.EVENT_ONMOUSEMOVE] = \
            "var params={};" \
            "params['x']=event.clientX-this.offsetLeft;" \
            "params['y']=event.clientY-this.offsetTop;" \
            "sendCallbackParam('%s','%s',params);" \
            "event.stopPropagation();event.preventDefault();" \
            "return false;" % (self.identifier, self.EVENT_ONMOUSEMOVE)
        self.eventManager.register_listener(self.EVENT_ONMOUSEMOVE, callback, *userdata)

    def ontouchmove(self, x, y):
        """Called continuously while a finger is dragged across the screen, over a Widget.

        Args:
            x (int): position of the finger inside the widget
            y (int): position of the finger inside the widget
        """
        return self.eventManager.propagate(self.EVENT_ONTOUCHMOVE, (x, y))

    @decorate_set_on_listener("ontouchmove", "(self,emitter,x,y)")
    def set_on_touchmove_listener(self, callback, *userdata):
        """Registers the listener for the Widget.ontouchmove event.
        Note: the listener prototype have to be in the form on_widget_touchmove(self, widget, x, y)

        Args:
            callback (function): Callback function pointer.
        """
        self.attributes[self.EVENT_ONTOUCHMOVE] = \
            "var params={};" \
            "params['x']=parseInt(event.changedTouches[0].clientX)-this.offsetLeft;" \
            "params['y']=parseInt(event.changedTouches[0].clientY)-this.offsetTop;" \
            "sendCallbackParam('%s','%s',params);" \
            "event.stopPropagation();event.preventDefault();" \
            "return false;" % (self.identifier, self.EVENT_ONTOUCHMOVE)
        self.eventManager.register_listener(self.EVENT_ONTOUCHMOVE, callback, *userdata)

    def ontouchstart(self, x, y):
        """Called when a finger touches the widget.

        Args:
            x (int): position of the finger inside the widget
            y (int): position of the finger inside the widget
        """
        return self.eventManager.propagate(self.EVENT_ONTOUCHSTART, (x, y))

    @decorate_set_on_listener("ontouchstart", "(self,emitter,x,y)")
    def set_on_touchstart_listener(self, callback, *userdata):
        """Registers the listener for the Widget.ontouchstart event.
        Note: the listener prototype have to be in the form on_widget_touchstart(self, widget, x, y)

        Args:
            callback (function): Callback function pointer.
        """
        self.attributes[self.EVENT_ONTOUCHSTART] = \
            "var params={};" \
            "params['x']=parseInt(event.changedTouches[0].clientX)-this.offsetLeft;" \
            "params['y']=parseInt(event.changedTouches[0].clientY)-this.offsetTop;" \
            "sendCallbackParam('%s','%s',params);" \
            "event.stopPropagation();event.preventDefault();" \
            "return false;" % (self.identifier, self.EVENT_ONTOUCHSTART)
        self.eventManager.register_listener(self.EVENT_ONTOUCHSTART, callback, *userdata)

    def ontouchend(self, x, y):
        """Called when a finger is released from the widget.

        Args:
            x (int): position of the finger inside the widget
            y (int): position of the finger inside the widget
        """
        return self.eventManager.propagate(self.EVENT_ONTOUCHEND, (x, y))

    @decorate_set_on_listener("ontouchend", "(self,emitter,x,y)")
    def set_on_touchend_listener(self, callback, *userdata):
        """Registers the listener for the Widget.ontouchend event.
        Note: the listener prototype have to be in the form on_widget_touchend(self, widget, x, y)

        Args:
            callback (function): Callback function pointer.
        """
        self.attributes[self.EVENT_ONTOUCHEND] = \
            "var params={};" \
            "params['x']=parseInt(event.changedTouches[0].clientX)-this.offsetLeft;" \
            "params['y']=parseInt(event.changedTouches[0].clientY)-this.offsetTop;" \
            "sendCallbackParam('%s','%s',params);" \
            "event.stopPropagation();event.preventDefault();" \
            "return false;" % (self.identifier, self.EVENT_ONTOUCHEND)
        self.eventManager.register_listener(self.EVENT_ONTOUCHEND, callback, *userdata)

    def ontouchenter(self, x, y):
        """Called when a finger touches from outside to inside the widget.

        Args:
            x (int): position of the finger inside the widget
            y (int): position of the finger inside the widget
        """
        return self.eventManager.propagate(self.EVENT_ONTOUCHENTER, (x, y))

    @decorate_set_on_listener("ontouchenter", "(self,emitter,x,y)")
    def set_on_touchenter_listener(self, callback, *userdata):
        """Registers the listener for the Widget.ontouchenter event.

        Note: the listener prototype have to be in the form on_widget_touchenter(self, widget, x, y)

        Args:
            callback (function): Callback function pointer.
        """
        self.attributes[self.EVENT_ONTOUCHENTER] = \
            "var params={};" \
            "params['x']=parseInt(event.changedTouches[0].clientX)-this.offsetLeft;" \
            "params['y']=parseInt(event.changedTouches[0].clientY)-this.offsetTop;" \
            "sendCallbackParam('%s','%s',params);" \
            "event.stopPropagation();event.preventDefault();" \
            "return false;" % (self.identifier, self.EVENT_ONTOUCHENTER)
        self.eventManager.register_listener(self.EVENT_ONTOUCHENTER, callback, *userdata)

    def ontouchleave(self):
        """Called when a finger touches from inside to outside the widget.
        """
        return self.eventManager.propagate(self.EVENT_ONTOUCHLEAVE, ())

    @decorate_set_on_listener("ontouchleave", "(self,emitter)")
    def set_on_touchleave_listener(self, callback, *userdata):
        """Registers the listener for the Widget.ontouchleave event.
        Note: the listener prototype have to be in the form on_widget_touchleave(self, widget)

        Args:
            callback (function): Callback function pointer.
        """
        self.attributes[self.EVENT_ONTOUCHLEAVE] = \
            "sendCallback('%s','%s');" \
            "event.stopPropagation();event.preventDefault();" \
            "return false;" % (self.identifier, self.EVENT_ONTOUCHLEAVE)
        self.eventManager.register_listener(self.EVENT_ONTOUCHLEAVE, callback, *userdata)

    def ontouchcancel(self):
        """Called when a touch point has been disrupted in an implementation-specific manner
        (for example, too many touch points are created).
        """
        return self.eventManager.propagate(self.EVENT_ONTOUCHCANCEL, ())

    @decorate_set_on_listener("ontouchcancel", "(self,emitter)")
    def set_on_touchcancel_listener(self, callback, *userdata):
        """Registers the listener for the Widget.ontouchcancel event.

        Note: the listener prototype have to be in the form on_widget_touchcancel(self, widget)

        Args:
            callback (function): Callback function pointer.
        """
        self.attributes[self.EVENT_ONTOUCHCANCEL] = \
            "sendCallback('%s','%s');" \
            "event.stopPropagation();event.preventDefault();" \
            "return false;" % (self.identifier, self.EVENT_ONTOUCHCANCEL)
        self.eventManager.register_listener(self.EVENT_ONTOUCHCANCEL, callback, *userdata)


class HBox(Widget):
    """It contains widget automatically aligning them horizontally.
    Does not permit children absolute positioning.

    In order to add children to this container, use the append(child, key) function.
    The key have to be numeric and determines the children order in the layout.

    Note: If you would absolute positioning, use the Widget container instead.
    """

    @decorate_constructor_parameter_types([])
    def __init__(self, **kwargs):
        super(HBox, self).__init__(**kwargs)

        # fixme: support old browsers
        # http://stackoverflow.com/a/19031640
        self.style['display'] = 'flex'
        self.style['justify-content'] = 'space-around'
        self.style['align-items'] = 'center'
        self.style['flex-direction'] = 'row'

    def append(self, value, key=''):
        """It allows to add child widgets to this.
        The key allows to access the specific child in this way widget.children[key].
        The key have to be numeric and determines the children order in the layout.

        Args:
            value (Widget): Child instance to be appended.
            key (str): Unique identifier for the child. If key.isdigit()==True '0' '1'.. the value determines the order
            in the layout
        """
        key = str(key)
        if not isinstance(value, Widget):
            raise ValueError('value should be a Widget (otherwise use add_child(key,other)')

        if 'left' in value.style.keys():
            del value.style['left']
        if 'right' in value.style.keys():
            del value.style['right']

        value.style['position'] = 'static'

        value.style['-webkit-order'] = '-1'
        value.style['order'] = '-1'

        if key.isdigit():
            value.style['-webkit-order'] = key
            value.style['order'] = key


        # weight of the widget in the layout
        # value.style['-webkit-flex'] =
        # value.style['-ms-flex'] =
        # value.style['flex'] =

        key = value.identifier if key == '' else key
        self.add_child(key, value)

        if self.layout_orientation == Widget.LAYOUT_HORIZONTAL:
            if 'float' in self.children[key].style.keys():
                if not (self.children[key].style['float'] == 'none'):
                    self.children[key].style['float'] = 'left'
            else:
                self.children[key].style['float'] = 'left'

        return key


class VBox(HBox):
    """It contains widget automatically aligning them vertically.
    Does not permit children absolute positioning.

    In order to add children to this container, use the append(child, key) function.
    The key have to be numeric and determines the children order in the layout.

    Note: If you would absolute positioning, use the Widget container instead.
    """

    @decorate_constructor_parameter_types([])
    def __init__(self, **kwargs):
        super(VBox, self).__init__(**kwargs)
        self.style['flex-direction'] = 'column'


class TabBox(Widget):

    # create a structure like the following
    #
    # <div class="wrapper">
    # <ul class="tabs clearfix">
    #   <li><a href="#tab1" class="active">Tab 1</a></li>
    #   <li><a href="#tab2">Tab 2</a></li>
    #   <li><a href="#tab3">Tab 3</a></li>
    #   <li><a href="#tab4">Tab 4</a></li>
    #   <li><a href="#tab5">Tab 5</a></li>
    # </ul>
    # <section id="first-tab-group">
    #   <div id="tab1">

    def __init__(self, **kwargs):
        super(TabBox, self).__init__(**kwargs)

        self._section = Tag(_type='section')

        self._tab_cbs = {}

        self._ul = Tag(_type='ul', _class='tabs clearfix')
        self.add_child('ul', self._ul)

        self.add_child('section', self._section)

        # maps tabs to their corresponding tab header
        self._tabs = {}

        self._tablist = list()

    def _fix_tab_widths(self):
        tab_w = 100.0 / len(self._tabs)
        for a, li, holder in self._tabs.values():
            li.style['float'] = "left"
            li.style['width'] = "%.1f%%" % tab_w

    def _on_tab_pressed(self, _a, _li, _holder):
        # remove active on all tabs, and hide their contents
        for a, li, holder in self._tabs.values():
            a.remove_class('active')
            holder.style['display'] = 'none'

        _a.add_class('active')
        _holder.style['display'] = 'block'

        # call other callbacks
        cb = self._tab_cbs[_holder.identifier]
        if cb is not None:
            cb()

    def select_by_widget(self, widget):
        """ shows a tab identified by the contained widget """
        for a, li, holder in self._tabs.values():
            if holder.children['content'] == widget:
                self._on_tab_pressed(a, li, holder)
                return

    def select_by_name(self, name):
        """ shows a tab identified by the name """
        for a, li, holder in self._tabs.values():
            if a.children['text'] == name:
                self._on_tab_pressed(a, li, holder)
                return

    def select_by_index(self, index):
        """ shows a tab identified by its index """
        self._on_tab_pressed(*self._tablist[index])

    def add_tab(self, widget, name, tab_cb):

        holder = Tag(_type='div', _class='')
        holder.style['padding'] = '15px'
        holder.add_child('content', widget)

        li = Tag(_type='li', _class='')

        a = Widget(_type='a', _class='')
        if len(self._tabs) == 0:
            a.add_class('active')
            holder.style['display'] = 'block'
        else:
            holder.style['display'] = 'none'

        # we need a href attribute for hover effects to work, and while empty
        # href attributes are valid html5, this didn't seem reliable in testing.
        # finally, '#' moves to the top of the page, and '#abcd' leaves browser history.
        # so no-op JS is the least of all evils
        a.attributes['href'] = 'javascript:void(0);'

        a.attributes[a.EVENT_ONCLICK] = "sendCallback('%s','%s');" % (a.identifier, a.EVENT_ONCLICK)

        self._tab_cbs[holder.identifier] = tab_cb
        a.set_on_click_listener(self._on_tab_pressed, li, holder)

        a.add_child('text', name)
        li.add_child('a', a)
        self._ul.add_child(li.identifier, li)

        self._section.add_child(holder.identifier, holder)

        self._tabs[holder.identifier] = (a, li, holder)
        self._fix_tab_widths()
        self._tablist.append((a, li, holder))
        return holder.identifier


# noinspection PyUnresolvedReferences
class _MixinTextualWidget(object):
    def set_text(self, text):
        """
        Sets the text label for the Widget.

        Args:
            text (str): The string label of the Widget.
        """
        self.add_child('text', text)

    def get_text(self):
        """
        Returns:
            str: The text content of the Widget. You can set the text content with set_text(text).
        """
        if 'text' not in self.children.keys():
            return ''
        return self.get_child('text')


class Button(Widget, _MixinTextualWidget):
    """The Button widget. Have to be used in conjunction with its event onclick.
    Use Widget.set_on_click_listener in order to register the listener.
    """
    @decorate_constructor_parameter_types([str])
    def __init__(self, text='', **kwargs):
        """
        Args:
            text (str): The text that will be displayed on the button.
            kwargs: See Widget.__init__()
        """
        super(Button, self).__init__(**kwargs)
        self.type = 'button'
        self.attributes[self.EVENT_ONCLICK] = "sendCallback('%s','%s');" % (self.identifier, self.EVENT_ONCLICK)
        self.set_text(text)


class TextInput(Widget, _MixinTextualWidget):
    """Editable multiline/single_line text area widget. You can set the content by means of the function set_text or
     retrieve its content with get_text.
    """

    EVENT_ONENTER = 'onenter'

    @decorate_constructor_parameter_types([bool, str])
    def __init__(self, single_line=True, hint='', **kwargs):
        """
        Args:
            single_line (bool): Determines if the TextInput have to be single_line. A multiline TextInput have a gripper
                                that allows the resize.
            hint (str): Sets a hint using the html placeholder attribute.
            kwargs: See Widget.__init__()
        """
        super(TextInput, self).__init__(**kwargs)
        self.type = 'textarea'

        self.attributes[self.EVENT_ONCLICK] = ''
        self.attributes[self.EVENT_ONCHANGE] = \
            "var params={};params['new_value']=document.getElementById('%(id)s').value;" \
            "sendCallbackParam('%(id)s','%(evt)s',params);" % {'id': self.identifier, 'evt': self.EVENT_ONCHANGE}

        self.single_line = single_line
        if single_line:
            self.style['resize'] = 'none'
            self.attributes['rows'] = '1'
            self.attributes[self.EVENT_ONKEYDOWN] = "if((event.charCode||event.keyCode)==13){" \
                "event.keyCode = 0;event.charCode = 0; document.getElementById('%(id)s').blur();" \
                "return false;}" % {'id': self.identifier}

        self.set_value('')

        if hint:
            self.attributes['placeholder'] = hint

        self.attributes['autocomplete'] = 'off'

    def set_value(self, text):
        """Sets the text content.

        Args:
            text (str): The string content that have to be appended as standard child identified by the key 'text'
        """
        if self.single_line:
            text = text.replace('\n', '')
        self.set_text(text)

    def get_value(self):
        """
        Returns:
            str: The text content of the TextInput. You can set the text content with set_text(text).
        """
        return self.get_text()

    def onchange(self, new_value):
        """Called when the user finishes to edit the TextInput content.

        Args:
            new_value (str): the new string content of the TextInput.
        """
        self.set_value(new_value)
        return self.eventManager.propagate(self.EVENT_ONCHANGE, (new_value,))

    @decorate_set_on_listener("onchange", "(self,emitter,new_value)")
    def set_on_change_listener(self, callback, *userdata):
        """Registers the listener for the Widget.onchange event.

        Note: the listener prototype have to be in the form on_textinput_change(self, widget, new_value) where
        new_value is the new text content of the TextInput.

        Args:
            callback (function): Callback function pointer.
        """
        self.eventManager.register_listener(self.EVENT_ONCHANGE, callback, *userdata)

    def onkeyup(self, new_value):
        """Called when user types and releases a key into the TextInput
        
        Args:
            new_value (str): the new string content of the TextInput
        """
        self.set_value(new_value)
        self.children.align_version()
        return self.eventManager.propagate(self.EVENT_ONKEYUP, (new_value,))

    @decorate_set_on_listener("onkeyup", "(self,emitter,new_value)")
    def set_on_key_up_listener(self, callback, *userdata):
        """Registers the listener for the Widget.onkeyup event.

        Note: the listener prototype have to be in the form on_textinput_key_up(self, widget, new_value) where
        new_value is the new text content of the TextInput.

        Args:
            callback (function): Callback function pointer.
        """
        self.attributes[self.EVENT_ONKEYUP] = \
            """var elem=document.getElementById('%(id)s');elem.value = elem.value.split('\\n').join('');
            var params={};params['new_value']=elem.value;
            sendCallbackParam('%(id)s','%(evt)s',params);""" % {'id': self.identifier, 'evt': self.EVENT_ONKEYUP}    
        self.eventManager.register_listener(self.EVENT_ONKEYUP, callback, *userdata)

    def onkeydown(self, new_value):
        """Called when the user types a key into the TextInput.

        Note: This event can't be registered together with Widget.onenter.

        Args:
            new_value (str): the new string content of the TextInput.
        """
        self.set_value(new_value)
        self.children.align_version()
        return self.eventManager.propagate(self.EVENT_ONKEYDOWN, (new_value,))

    @decorate_set_on_listener("onkeydown", "(self,emitter,new_value)")
    def set_on_key_down_listener(self, callback, *userdata):
        """Registers the listener for the Widget.onkeydown event.

        Note: the listener prototype have to be in the form on_textinput_key_down(self, widget, new_value) where
        new_value is the new text content of the TextInput.

        Note: Overwrites Widget.onenter.

        Args:
            callback (function): Callback function pointer.
        """
        self.attributes[self.EVENT_ONKEYDOWN] = \
            "var params={};params['new_value']=document.getElementById('%(id)s').value;" \
            "sendCallbackParam('%(id)s','%(evt)s',params);if((event.charCode||event.keyCode)==13){" \
            "event.keyCode = 0;event.charCode = 0; document.getElementById('%(id)s').blur(); return false;}" % {
                'id': self.identifier, 'evt': self.EVENT_ONKEYDOWN}
        self.eventManager.register_listener(self.EVENT_ONKEYDOWN, callback, *userdata)

    def onenter(self, new_value):
        """Called when the user types an ENTER into the TextInput.
        Note: This event can't be registered together with Widget.onkeydown.

        Args:
            new_value (str): the new string content of the TextInput.
        """
        self.set_value(new_value)
        self.children.align_version()
        return self.eventManager.propagate(self.EVENT_ONENTER, (new_value,))

    @decorate_set_on_listener("onenter", "(self,emitter,new_value)")
    def set_on_enter_listener(self, callback, *userdata):
        """Registers the listener for the Widget.onenter event.

        Note: the listener prototype have to be in the form on_textinput_enter(self, widget, new_value) where
        new_value is the new text content of the TextInput.

        Note: Overwrites Widget.onkeydown.

        Args:
            callback (function): Callback function pointer.
        """
        self.attributes[self.EVENT_ONKEYDOWN] = """
            if (event.keyCode == 13) {
                var params={};
                params['new_value']=document.getElementById('%(id)s').value;
                document.getElementById('%(id)s').value = '';
                document.getElementById('%(id)s').onchange = '';
                sendCallbackParam('%(id)s','%(evt)s',params);
                return false;
            }""" % {'id': self.identifier, 'evt': self.EVENT_ONENTER}
        self.eventManager.register_listener(self.EVENT_ONENTER, callback, *userdata)


class Label(Widget, _MixinTextualWidget):
    """Non editable text label widget. Set its content by means of set_text function, and retrieve its content with the
    function get_text.
    """

    @decorate_constructor_parameter_types([str])
    def __init__(self, text, **kwargs):
        """
        Args:
            text (str): The string content that have to be displayed in the Label.
            kwargs: See Widget.__init__()
        """
        super(Label, self).__init__(**kwargs)
        self.type = 'p'
        self.set_text(text)


class GenericDialog(Widget):
    """Generic Dialog widget. It can be customized to create personalized dialog windows.
    You can setup the content adding content widgets with the functions add_field or add_field_with_label.
    The user can confirm or dismiss the dialog with the common buttons Cancel/Ok.
    Each field added to the dialog can be retrieved by its key, in order to get back the edited value. Use the function
    get_field(key) to retrieve the field.
    The Ok button emits the 'confirm_dialog' event. Register the listener to it with set_on_confirm_dialog_listener.
    The Cancel button emits the 'cancel_dialog' event. Register the listener to it with set_on_cancel_dialog_listener.
    """

    EVENT_ONCONFIRM = 'confirm_dialog'
    EVENT_ONCANCEL = 'cancel_dialog'

    @decorate_constructor_parameter_types([str, str])
    def __init__(self, title='', message='', **kwargs):
        """
        Args:
            title (str): The title of the dialog.
            message (str): The message description.
            kwargs: See Widget.__init__()
        """
        super(GenericDialog, self).__init__(**kwargs)
        self.set_layout_orientation(Widget.LAYOUT_VERTICAL)
        self.style['display'] = 'block'
        self.style['overflow'] = 'auto'
        self.style['margin'] = '0px auto'

        if len(title) > 0:
            t = Label(title)
            t.add_class('DialogTitle')
            self.append(t)

        if len(message) > 0:
            m = Label(message)
            m.style['margin'] = '5px'
            self.append(m)

        self.container = Widget()
        self.container.style['display'] = 'block'
        self.container.style['overflow'] = 'auto'
        self.container.style['margin'] = '5px'
        self.container.set_layout_orientation(Widget.LAYOUT_VERTICAL)
        self.conf = Button('Ok')
        self.conf.set_size(100, 30)
        self.conf.style['margin'] = '3px'
        self.cancel = Button('Cancel')
        self.cancel.set_size(100, 30)
        self.cancel.style['margin'] = '3px'
        hlay = Widget(height=35)
        hlay.style['display'] = 'block'
        hlay.style['overflow'] = 'visible'
        hlay.append(self.conf)
        hlay.append(self.cancel)
        self.conf.style['float'] = 'right'
        self.cancel.style['float'] = 'right'

        self.append(self.container)
        self.append(hlay)

        self.conf.attributes[self.EVENT_ONCLICK] = "sendCallback('%s','%s');" % (self.identifier, self.EVENT_ONCONFIRM)
        self.cancel.attributes[self.EVENT_ONCLICK] = "sendCallback('%s','%s');" % (self.identifier, self.EVENT_ONCANCEL)

        self.inputs = {}

        self._base_app_instance = None
        self._old_root_widget = None

    def add_field_with_label(self, key, label_description, field):
        """
        Adds a field to the dialog together with a descriptive label and a unique identifier.

        Note: You can access to the fields content calling the function GenericDialog.get_field(key).

        Args:
            key (str): The unique identifier for the field.
            label_description (str): The string content of the description label.
            field (Widget): The instance of the field Widget. It can be for example a TextInput or maybe
            a custom widget.
        """
        self.inputs[key] = field
        label = Label(label_description)
        label.style['margin'] = '0px 5px'
        label.style['min-width'] = '30%'
        container = HBox()
        container.style['justify-content'] = 'space-between'
        container.style['overflow'] = 'auto'
        container.style['padding'] = '3px'
        container.append(label, key='lbl' + key)
        container.append(self.inputs[key], key=key)
        self.container.append(container, key=key)

    def add_field(self, key, field):
        """
        Adds a field to the dialog with a unique identifier.

        Note: You can access to the fields content calling the function GenericDialog.get_field(key).

        Args:
            key (str): The unique identifier for the field.
            field (Widget): The widget to be added to the dialog, TextInput or any Widget for example.
        """
        self.inputs[key] = field
        container = HBox()
        container.style['justify-content'] = 'space-between'
        container.style['overflow'] = 'auto'
        container.style['padding'] = '3px'
        container.append(self.inputs[key], key=key)
        self.container.append(container, key=key)

    def get_field(self, key):
        """
        Args:
            key (str): The unique string identifier of the required field.

        Returns:
            Widget field instance added previously with methods GenericDialog.add_field or
            GenericDialog.add_field_with_label.
        """
        return self.inputs[key]

    def confirm_dialog(self):
        """Event generated by the OK button click.
        """
        self.hide()
        return self.eventManager.propagate(self.EVENT_ONCONFIRM, ())

    @decorate_set_on_listener("confirm_dialog", "(self,emitter)")
    def set_on_confirm_dialog_listener(self, callback, *userdata):
        """Registers the listener for the GenericDialog.confirm_dialog event.

        Note: The prototype of the listener have to be like my_on_confirm_dialog(self, widget).

        Args:
            callback (function): Callback function pointer.
        """
        self.eventManager.register_listener(self.EVENT_ONCONFIRM, callback, *userdata)

    def cancel_dialog(self):
        """Event generated by the Cancel button click."""
        self.hide()
        return self.eventManager.propagate(self.EVENT_ONCANCEL, ())

    @decorate_set_on_listener("cancel_dialog", "(self,emitter)")
    def set_on_cancel_dialog_listener(self, callback, *userdata):
        """Registers the listener for the GenericDialog.cancel_dialog event.

        Note: The prototype of the listener have to be like my_on_cancel_dialog(self, widget).

        Args:
            callback (function): Callback function pointer.
        """
        self.eventManager.register_listener(self.EVENT_ONCANCEL, callback, *userdata)

    def show(self, base_app_instance):
        self._base_app_instance = base_app_instance
        self._old_root_widget = self._base_app_instance.root
        self._base_app_instance.set_root_widget(self)

    def hide(self):
        self._base_app_instance.set_root_widget(self._old_root_widget)


class InputDialog(GenericDialog):
    """Input Dialog widget. It can be used to query simple and short textual input to the user.
    The user can confirm or dismiss the dialog with the common buttons Cancel/Ok.
    The Ok button click or the ENTER key pression emits the 'confirm_dialog' event. Register the listener to it
    with set_on_confirm_dialog_listener.
    The Cancel button emits the 'cancel_dialog' event. Register the listener to it with set_on_cancel_dialog_listener.
    """

    EVENT_ONCONFIRMVALUE = 'confirm_value'

    @decorate_constructor_parameter_types([str, str, str])
    def __init__(self, title='Title', message='Message', initial_value='', **kwargs):
        """
        Args:
            title (str): The title of the dialog.
            message (str): The message description.
            initial_value (str): The default content for the TextInput field.
            kwargs: See Widget.__init__()
        """
        super(InputDialog, self).__init__(title, message, **kwargs)

        self.inputText = TextInput()
        self.inputText.set_on_enter_listener(self.on_text_enter_listener)
        self.add_field('textinput', self.inputText)
        self.inputText.set_text(initial_value)

        self.set_on_confirm_dialog_listener(self.confirm_value)

    def on_text_enter_listener(self, widget, value):
        """event called pressing on ENTER key.

        propagates the string content of the input field
        """
        self.hide()
        return self.eventManager.propagate(self.EVENT_ONCONFIRMVALUE, (value,))

    def confirm_value(self, widget):
        """Event called pressing on OK button."""
        return self.eventManager.propagate(self.EVENT_ONCONFIRMVALUE, (self.inputText.get_text(),))

    @decorate_set_on_listener("confirm_value", "(self,emitter,value)")
    def set_on_confirm_value_listener(self, callback, *userdata):
        """Registers the listener for the InputDialog.confirm_value event.

        Note: The prototype of the listener have to be like my_on_confirm_dialog(self, widget, confirmed_value), where
            confirmed_value is the text content of the input field.

        Args:
            callback (function): Callback function pointer.
        """
        self.eventManager.register_listener(self.EVENT_ONCONFIRMVALUE, callback, *userdata)


# noinspection PyUnresolvedReferences
class _SyncableValuesMixin(object):

    def synchronize_values(self, values):
        selected_before = self.get_value()
        before = set(self.children[k].get_value() for k in self.children)
        after = set(values)

        changed = None  # indicates if we changed the model, and represents the last item
        if before != after:
            self.empty()
            # iter over values to maintain the order
            for item in values:
                self.append(item)
                changed = item

        if (changed is not None) and selected_before and self._selectable:
            if selected_before in after:
                self.select_by_value(selected_before)
            else:
                # select the last item given nothing better to do...
                self.select_by_value(changed)


class ListView(Widget, _SyncableValuesMixin):
    """List widget it can contain ListItems. Add items to it by using the standard append(item, key) function or
    generate a filled list from a string list by means of the function new_from_list. Use the list in conjunction of
    its onselection event. Register a listener with ListView.set_on_selection_listener.
    """

    EVENT_ONSELECTION = 'onselection'

    @decorate_constructor_parameter_types([bool])
    def __init__(self, selectable=True, **kwargs):
        """
        Args:
            kwargs: See Widget.__init__()
        """
        super(ListView, self).__init__(**kwargs)
        self.type = 'ul'
        self._selected_item = None
        self._selected_key = None
        self._selectable = selectable

    @classmethod
    def new_from_list(cls, items, **kwargs):
        """Populates the ListView with a string list.

        Args:
            items (list): list of strings to fill the widget with.
        """
        obj = cls(**kwargs)
        for item in items:
            obj.append(ListItem(item))
        return obj

    def append(self, item, key=''):
        """Appends child items to the ListView. The items are accessible by list.children[key].

        Args:
            item (ListItem): the item to add.
            key (str): string key for the item.
        """
        if isinstance(item, type('')) or isinstance(item, type(u'')):
            item = ListItem(item)
        elif not isinstance(item, ListItem):
            raise ValueError("item must be text or a ListItem instance")
        # if an event listener is already set for the added item, it will not generate a selection event
        if item.attributes[self.EVENT_ONCLICK] == '':
            item.set_on_click_listener(self.onselection)
        item.attributes['selected'] = False
        super(ListView, self).append(item, key=key)

    def empty(self):
        """Removes all children from the list"""
        self._selected_item = None
        self._selected_key = None
        super(ListView, self).empty()

    def onselection(self, widget):
        """Called when a new item gets selected in the list."""
        self._selected_key = None
        for k in self.children:
            if self.children[k] == widget:  # widget is the selected ListItem
                self._selected_key = k
                if (self._selected_item is not None) and self._selectable:
                    self._selected_item.attributes['selected'] = False
                self._selected_item = self.children[self._selected_key]
                if self._selectable:
                    self._selected_item.attributes['selected'] = True
                break
        return self.eventManager.propagate(self.EVENT_ONSELECTION, (self._selected_key,))

    @decorate_set_on_listener("onselection", "(self,emitter,selectedKey)")
    def set_on_selection_listener(self, callback, *userdata):
        """Registers the listener for the ListView.onselection event.

        Note: The prototype of the listener have to be like my_list_onselection(self, widget, selectedKey). Where
        selectedKey is the unique string identifier for the selected item. To access the item use
        ListView.children[key], or its value directly by ListView.get_value.

        Args:
            callback (function): Callback function pointer.
        """
        self._selectable = True
        self.eventManager.register_listener(self.EVENT_ONSELECTION, callback, *userdata)

    def get_value(self):
        """
        Returns:
            str: The value of the selected item or None
        """
        if self._selected_item is None:
            return None
        return self._selected_item.get_value()

    def get_key(self):
        """
        Returns:
            str: The key of the selected item or None if no item is selected.
        """
        return self._selected_key

    def select_by_key(self, key):
        """Selects an item by its key.

        Args:
            key (str): The unique string identifier of the item that have to be selected.
        """
        self._selected_key = None
        self._selected_item = None
        for item in self.children.values():
            item.attributes['selected'] = False

        if key in self.children:
            self.children[key].attributes['selected'] = True
            self._selected_key = key
            self._selected_item = self.children[key]

    def set_value(self, value):
        self.select_by_value(value)

    def select_by_value(self, value):
        """Selects an item by the text content of the child.

        Args:
            value (str): Text content of the item that have to be selected.
        """
        self._selected_key = None
        self._selected_item = None
        for k in self.children:
            item = self.children[k]
            item.attributes['selected'] = False
            if value == item.get_value():
                self._selected_key = k
                self._selected_item = item
                self._selected_item.attributes['selected'] = True


class ListItem(Widget, _MixinTextualWidget):
    """List item widget for the ListView.

    ListItems are characterized by a textual content. They can be selected from
    the ListView. Do NOT manage directly its selection by registering set_on_click_listener, use instead the events of
    the ListView.
    """

    @decorate_constructor_parameter_types([str])
    def __init__(self, text, **kwargs):
        """
        Args:
            text (str, unicode): The textual content of the ListItem.
            kwargs: See Widget.__init__()
        """
        super(ListItem, self).__init__(**kwargs)
        self.type = 'li'

        self.attributes[self.EVENT_ONCLICK] = ''
        self.set_text(text)

    def get_value(self):
        """
        Returns:
            str: The text content of the ListItem
        """
        return self.get_text()

    def onclick(self):
        """Called when the item gets clicked. It is managed by the container ListView."""
        return self.eventManager.propagate(self.EVENT_ONCLICK, ())


class DropDown(Widget, _SyncableValuesMixin):
    """Drop down selection widget. Implements the onchange(value) event. Register a listener for its selection change
    by means of the function DropDown.set_on_change_listener.
    """

    @decorate_constructor_parameter_types([])
    def __init__(self, **kwargs):
        """
        Args:
            kwargs: See Widget.__init__()
        """
        super(DropDown, self).__init__(**kwargs)
        self.type = 'select'
        self.attributes[self.EVENT_ONCHANGE] = \
            "var params={};params['value']=document.getElementById('%(id)s').value;" \
            "sendCallbackParam('%(id)s','%(evt)s',params);" % {'id': self.identifier,
                                                               'evt': self.EVENT_ONCHANGE}
        self._selected_item = None
        self._selected_key = None
        self._selectable = True

    @classmethod
    def new_from_list(cls, items, **kwargs):
        item = None
        obj = cls(**kwargs)
        for item in items:
            obj.append(DropDownItem(item))
        if item is not None:
            try:
                obj.select_by_value(item)  # ensure one is selected
            except UnboundLocalError:
                pass
        return obj

    def append(self, item, key=''):
        if isinstance(item, type('')) or isinstance(item, type(u'')):
            item = DropDownItem(item)
        elif not isinstance(item, DropDownItem):
            raise ValueError("item must be text or a DropDownItem instance")
        super(DropDown, self).append(item, key=key)

    def empty(self):
        self._selected_item = None
        self._selected_key = None
        super(DropDown, self).empty()

    def select_by_key(self, key):
        """Selects an item by its unique string identifier.

        Args:
            key (str): Unique string identifier of the DropDownItem that have to be selected.
        """
        for item in self.children.values():
            if 'selected' in item.attributes:
                del item.attributes['selected']
        self.children[key].attributes['selected'] = 'selected'
        self._selected_key = key
        self._selected_item = self.children[key]

    def set_value(self, value):
        self.select_by_value(value)

    def select_by_value(self, value):
        """Selects a DropDownItem by means of the contained text-

        Args:
            value (str): Textual content of the DropDownItem that have to be selected.
        """
        self._selected_key = None
        self._selected_item = None
        for k in self.children:
            item = self.children[k]
            if item.get_text() == value:
                item.attributes['selected'] = 'selected'
                self._selected_key = k
                self._selected_item = item
            else:
                if 'selected' in item.attributes:
                    del item.attributes['selected']

    def get_value(self):
        """
        Returns:
            str: The value of the selected item or None.
        """
        if self._selected_item is None:
            return None
        return self._selected_item.get_value()

    def get_key(self):
        """
        Returns:
            str: The unique string identifier of the selected item or None.
        """
        return self._selected_key

    def onchange(self, value):
        """Called when a new DropDownItem gets selected.
        """
        log.debug('combo box. selected %s' % value)
        self.select_by_value(value)
        return self.eventManager.propagate(self.EVENT_ONCHANGE, (value,))

    @decorate_set_on_listener("onchange", "(self,emitter,new_value)")
    def set_on_change_listener(self, callback, *userdata):
        """Registers the listener for the DropDown.onchange event.

        Note: The prototype of the listener have to be like my_dropdown_onchange(self, widget, value). Where value is
        the textual content of the selected item.

        Args:
            callback (function): Callback function pointer.
        """
        self.eventManager.register_listener(self.EVENT_ONCHANGE, callback, *userdata)


class DropDownItem(Widget, _MixinTextualWidget):
    """item widget for the DropDown"""

    @decorate_constructor_parameter_types([str])
    def __init__(self, text, **kwargs):
        """
        Args:
            kwargs: See Widget.__init__()
        """
        super(DropDownItem, self).__init__(**kwargs)
        self.type = 'option'
        self.attributes[self.EVENT_ONCLICK] = ''
        self.set_text(text)

    def set_value(self, text):
        return self.set_text(text)

    def get_value(self):
        return self.get_text()


class Image(Widget):
    """image widget."""

    @decorate_constructor_parameter_types([str])
    def __init__(self, filename, **kwargs):
        """
        Args:
            filename (str): an url to an image
            kwargs: See Widget.__init__()
        """
        super(Image, self).__init__(**kwargs)
        self.type = 'img'
        self.attributes['src'] = filename

    def set_image(self, filename):
        """
        Args:
            filename (str): an url to an image
        """
        self.attributes['src'] = filename


class Table(Widget):
    """
    table widget - it will contains TableRow
    """
    EVENT_ON_TABLE_ROW_CLICK = 'on_table_row_click'

    @decorate_constructor_parameter_types([])
    def __init__(self, **kwargs):
        """
        Args:
            kwargs: See Widget.__init__()
        """
        super(Table, self).__init__(**kwargs)
        self.type = 'table'
        self.style['float'] = 'none'

    @classmethod
    def new_from_list(cls, content, fill_title=True, **kwargs):
        """Populates the Table with a list of tuples of strings.

        Args:
            content (list): list of tuples of strings. Each tuple is a row.
            fill_title (bool): if true, the first tuple in the list will
                be set as title
        """
        obj = cls(**kwargs)
        obj.append_from_list(content, fill_title)
        return obj

    def append_from_list(self, content, fill_title=False):
        """
        Appends rows created from the data contained in the provided
        list of tuples of strings. The first tuple of the list can be
        set as table title.

        Args:
            content (list): list of tuples of strings. Each tuple is a row.
            fill_title (bool): if true, the first tuple in the list will
                be set as title.
        """
        row_index = 0
        for row in content:
            tr = TableRow()
            column_index = 0
            for item in row:
                if row_index == 0 and fill_title:
                    ti = TableTitle(item)
                else:
                    ti = TableItem(item)
                tr.append(ti, str(column_index))
                column_index = column_index + 1
            self.append(tr, str(row_index))
            row_index = row_index + 1

    def append(self, row, key=''):
        super(Table, self).append(row, key)
        row.set_on_row_item_click_listener(self.on_table_row_click)

    def on_table_row_click(self, row, item):
        self.eventManager.propagate(self.EVENT_ON_TABLE_ROW_CLICK, (row, item))

    @decorate_set_on_listener("on_table_row_click", "(self,table,row,item)")
    def set_on_table_row_click_listener(self, callback, *userdata):
        """Registers the listener for the Table.on_table_row_click event.

        Note: The prototype of the listener have to be like
            on_table_row_click(self, table, row, item).

        Args:
            callback (function): Callback function pointer.
            table (Table): The emitter of the event.
            row (TableRow): The TableRow containing the clicked TableItem.
            item (TableItem): The clicked TableItem.
        """
        self.eventManager.register_listener(self.EVENT_ON_TABLE_ROW_CLICK, callback, *userdata)


class TableWidget(Table):
    """
    Basic table model widget.
    Each item is addressed by stringified integer key in the children dictionary.
    """
    EVENT_ON_ITEM_CHANGED = 'on_item_changed'

    @decorate_constructor_parameter_types([int, int, bool, bool])
    def __init__(self, n_rows, n_columns, use_title=True, editable=False, **kwargs):
        """
        Args:
            use_title (bool): enable title bar. Note that the title bar is
                treated as a row (it is comprised in n_rows count)
            n_rows (int): number of rows to create
            n_columns (int): number of columns to create
            kwargs: See Widget.__init__()
        """
        super(TableWidget, self).__init__(**kwargs)
        self._editable = editable
        self.set_use_title(use_title)
        self._column_count = 0
        self.set_column_count(n_columns)
        self.set_row_count(n_rows)

    def set_use_title(self, use_title):
        """Returns the TableItem instance at row, column cordinates

        Args:
            use_title (bool): enable title bar.
        """
        self._use_title = use_title
        self._update_first_row()

    def _update_first_row(self):
        cl = TableEditableItem if self._editable else TableItem
        if self._use_title:
            cl = TableTitle

        if len(self.children) > 0:
            for c_key in self.children['0'].children.keys():
                instance = cl(self.children['0'].children[c_key].get_text())
                self.children['0'].children[c_key] = instance
                #here the cells of the first row are overwritten and aren't appended by the standard Table.append
                # method. We have to restore de standard on_click internal listener in order to make it working
                # the Table.set_on_table_row_click_listener functionality
                self.children['0'].children[c_key].set_on_click_listener(self.children['0'].on_row_item_click)

    def item_at(self, row, column):
        """Returns the TableItem instance at row, column cordinates

        Args:
            row (int): zero based index
            column (int): zero based index
        """
        return self.children[str(row)].children[str(column)]

    def item_coords(self, table_item):
        """Returns table_item's (row, column) cordinates.
        Returns None in case of item not found.

        Args:
            table_item (TableItem): an item instance
        """
        for row_key in self.children.keys():
            for item_key in self.children[row_key].children.keys():
                if self.children[row_key].children[item_key] == table_item:
                    return (int(row_key), int(item_key))
        return None

    def column_count(self):
        """Returns table's columns count.
        """
        return self._column_count

    def row_count(self):
        """Returns table's rows count (the title is considered as a row).
        """
        return len(self.children)

    def set_row_count(self, count):
        """Sets the table row count.

        Args:
            count (int): number of rows
        """
        current_row_count = self.row_count()
        current_column_count = self.column_count()
        if count > current_row_count:
            cl = TableEditableItem if self._editable else TableItem
            for i in range(current_row_count, count):
                tr = TableRow()
                for c in range(0, current_column_count):
                    tr.append(cl(), str(c))
                    if self._editable:
                        tr.children[str(c)].set_on_change_listener(
                            self.on_item_changed, int(i), int(c))
                self.append(tr, str(i))
            self._update_first_row()
        elif count < current_row_count:
            for i in range(count, current_row_count):
                self.remove_child(self.children[str(i)])

    def set_column_count(self, count):
        """Sets the table column count.

        Args:
            count (int): column of rows
        """
        current_row_count = self.row_count()
        current_column_count = self.column_count()
        if count > current_column_count:
            cl = TableEditableItem if self._editable else TableItem
            for r_key in self.children.keys():
                row = self.children[r_key]
                for i in range(current_column_count, count):
                    row.append(cl(), str(i))
                    if self._editable:
                        row.children[str(i)].set_on_change_listener(
                            self.on_item_changed, int(r_key), int(i))
            self._update_first_row()
        elif count < current_column_count:
            for row in self.children.values():
                for i in range(count, current_column_count):
                    row.remove_child(row.children[str(i)])
        self._column_count = count

    def on_item_changed(self, item, new_value, row, column):
        self.eventManager.propagate(self.EVENT_ON_ITEM_CHANGED, (item, new_value, row, column))

    @decorate_set_on_listener("on_item_changed", "(self,table,item,new_value,row,column)")
    def set_on_item_changed_listener(self, callback, *userdata):
        """Registers the listener for the Table.on_item_changed event.

        Note: The prototype of the listener have to be like
            on_item_changed(self, item, new_value, row, column).

        Args:
            callback (function): Callback function pointer.
            table (TableWidget): The emitter of the event.
            item (TableItem): The TableItem instance.
            new_value (str): New text content.
            row (int): row index.
            column (int): column index.
        """
        self.eventManager.register_listener(self.EVENT_ON_ITEM_CHANGED, callback, *userdata)


class TableRow(Widget):
    """
    row widget for the Table - it will contains TableItem
    """
    EVENT_ON_ROW_ITEM_CLICK = 'on_row_item_click'

    @decorate_constructor_parameter_types([])
    def __init__(self, **kwargs):
        """
        Args:
            kwargs: See Widget.__init__()
        """
        super(TableRow, self).__init__(**kwargs)
        self.type = 'tr'
        self.style['float'] = 'none'

    def append(self, item, key=''):
        super(TableRow, self).append(item, key)
        item.set_on_click_listener(self.on_row_item_click)

    def on_row_item_click(self, item):
        self.eventManager.propagate(self.EVENT_ON_ROW_ITEM_CLICK, (item,))

    @decorate_set_on_listener("on_row_item_click", "(self,row,item)")
    def set_on_row_item_click_listener(self, callback, *userdata):
        """Registers the listener for the TableRow.on_row_item_click event.

        Note: This is internally used by the Table widget in order to generate the
            Table.on_table_row_click event.
            Use Table.set_on_table_row_click_listener instead.
        Note: The prototype of the listener have to be like
            on_row_item_click(self, row, item).

        Args:
            callback (function): Callback function pointer.
            row (TableRow): The emitter of the event.
            item (TableItem): The clicked TableItem.
        """
        self.eventManager.register_listener(self.EVENT_ON_ROW_ITEM_CLICK, callback, *userdata)


class TableEditableItem(Widget, _MixinTextualWidget):
    """item widget for the TableRow."""

    @decorate_constructor_parameter_types([str])
    def __init__(self, text='', **kwargs):
        """
        Args:
            text (str):
            kwargs: See Widget.__init__()
        """
        super(TableEditableItem, self).__init__(**kwargs)
        self.type = 'td'
        self.editInput = TextInput()
        self.append(self.editInput)
        self.editInput.set_on_change_listener(self.onchange)
        self.get_text = self.editInput.get_text
        self.set_text = self.editInput.set_text
        self.set_text(text)

    def onchange(self, emitter, new_value):
        return self.eventManager.propagate(self.EVENT_ONCHANGE, (new_value,))

    @decorate_set_on_listener("onchange", "(self,emitter,new_value)")
    def set_on_change_listener(self, callback, *userdata):
        """Register the listener for the onchange event.

        Note: the listener prototype have to be in the form on_item_changed(self, widget, value).
        """
        self.eventManager.register_listener(self.EVENT_ONCHANGE, callback, *userdata)


class TableItem(Widget, _MixinTextualWidget):
    """item widget for the TableRow."""

    @decorate_constructor_parameter_types([str])
    def __init__(self, text='', **kwargs):
        """
        Args:
            text (str):
            kwargs: See Widget.__init__()
        """
        super(TableItem, self).__init__(**kwargs)
        self.type = 'td'
        self.set_text(text)


class TableTitle(TableItem, _MixinTextualWidget):
    """title widget for the table."""

    @decorate_constructor_parameter_types([str])
    def __init__(self, text='', **kwargs):
        """
        Args:
            text (str):
            kwargs: See Widget.__init__()
        """
        super(TableTitle, self).__init__(text, **kwargs)
        self.type = 'th'


class Input(Widget):

    @decorate_constructor_parameter_types([str, str])
    def __init__(self, input_type='', default_value='', **kwargs):
        """
        Args:
            input_type (str): HTML5 input type
            default_value (str):
            kwargs: See Widget.__init__()
        """
        kwargs['_class'] = input_type
        super(Input, self).__init__(**kwargs)
        self.type = 'input'

        self.attributes[self.EVENT_ONCLICK] = ''
        self.attributes[self.EVENT_ONCHANGE] = \
            "var params={};params['value']=document.getElementById('%(id)s').value;" \
            "sendCallbackParam('%(id)s','%(evt)s',params);" % {'id': self.identifier,
                                                               'evt': self.EVENT_ONCHANGE}

        self.attributes['value'] = str(default_value)
        self.attributes['type'] = input_type
        self.attributes['autocomplete'] = 'off'

    def set_value(self, value):
        self.attributes['value'] = str(value)

    def get_value(self):
        """returns the new text value."""
        return self.attributes['value']

    def onchange(self, value):
        self.attributes['value'] = value
        return self.eventManager.propagate(self.EVENT_ONCHANGE, (value,))

    @decorate_set_on_listener("onchange", "(self,emitter,new_value)")
    def set_on_change_listener(self, callback, *userdata):
        """Register the listener for the onchange event.

        Note: the listener prototype have to be in the form on_input_changed(self, widget, value).
        """
        self.eventManager.register_listener(self.EVENT_ONCHANGE, callback, *userdata)

    def set_read_only(self, readonly):
        if readonly:
            self.attributes['readonly'] = None
        else:
            try:
                del self.attributes['readonly']
            except KeyError:
                pass


class CheckBoxLabel(Widget):

    @decorate_constructor_parameter_types([str, bool, str])
    def __init__(self, label='', checked=False, user_data='', **kwargs):
        """
        Args:
            label (str):
            checked (bool):
            user_data (str):
            kwargs: See Widget.__init__()
        """
        super(CheckBoxLabel, self).__init__(**kwargs)
        self.set_layout_orientation(Widget.LAYOUT_HORIZONTAL)
        self._checkbox = CheckBox(checked, user_data)
        self._label = Label(label)
        self.append(self._checkbox, key='checkbox')
        self.append(self._label, key='label')

        self.set_value = self._checkbox.set_value
        self.get_value = self._checkbox.get_value

        self._checkbox.set_on_change_listener(self.onchange)

    def onchange(self, widget, value):
        return self.eventManager.propagate(self.EVENT_ONCHANGE, (value,))

    @decorate_set_on_listener("onchange", "(self,emitter,new_value)")
    def set_on_change_listener(self, callback, *userdata):
        self.eventManager.register_listener(self.EVENT_ONCHANGE, callback, *userdata)


class CheckBox(Input):
    """check box widget useful as numeric input field implements the onchange event."""

    @decorate_constructor_parameter_types([bool, str])
    def __init__(self, checked=False, user_data='', **kwargs):
        """
        Args:
            checked (bool):
            user_data (str):
            kwargs: See Widget.__init__()
        """
        super(CheckBox, self).__init__('checkbox', user_data, **kwargs)
        self.attributes[self.EVENT_ONCHANGE] = \
            "var params={};params['value']=document.getElementById('%(id)s').checked;" \
            "sendCallbackParam('%(id)s','%(evt)s',params);" % {'id': self.identifier,
                                                               'evt': self.EVENT_ONCHANGE}
        self.set_value(checked)

    def onchange(self, value):
        self.set_value(value in ('True', 'true'))
        return self.eventManager.propagate(self.EVENT_ONCHANGE, (value,))

    def set_value(self, checked, update_ui=1):
        if checked:
            self.attributes['checked'] = 'checked'
        else:
            if 'checked' in self.attributes:
                del self.attributes['checked']

    def get_value(self):
        """
        Returns:
            bool:
        """
        return 'checked' in self.attributes


class SpinBox(Input):
    """spin box widget useful as numeric input field implements the onchange event.
    """

    # noinspection PyShadowingBuiltins
    @decorate_constructor_parameter_types([str, int, int, int])
    def __init__(self, default_value='100', min=100, max=5000, step=1, allow_editing=True, **kwargs):
        """
        Args:
            default_value (str):
            min (int):
            max (int):
            step (int):
            allow_editing (bool): If true allow editing the value using backpspace/delete/enter (othewise
            only allow entering numbers)
            kwargs: See Widget.__init__()
        """
        super(SpinBox, self).__init__('number', default_value, **kwargs)
        self.attributes['min'] = str(min)
        self.attributes['max'] = str(max)
        self.attributes['step'] = str(step)
        # eat non-numeric input (return false to stop propogation of event to onchange listener)
        js = 'var key = event.keyCode || event.charCode;'
        js += 'return (event.charCode >= 48 && event.charCode <= 57)'
        if allow_editing:
            js += ' || (key == 8 || key == 46 || key == 45|| key == 44 )'  # allow backspace and delete and minus and coma
            js += ' || (key == 13)'  # allow enter
        self.attributes[self.EVENT_ONKEYPRESS] = '%s;' % js
        #FIXES Edge behaviour where onchange event not fires in case of key arrow Up or Down
        self.attributes[self.EVENT_ONKEYUP] = \
            "var key = event.keyCode || event.charCode;" \
            "if(key==13){var params={};params['value']=document.getElementById('%(id)s').value;" \
            "sendCallbackParam('%(id)s','%(evt)s',params); return true;}" \
            "return false;" % {'id': self.identifier, 'evt': self.EVENT_ONCHANGE}


class Slider(Input):

    EVENT_ONINPUT = 'oninput'

    # noinspection PyShadowingBuiltins
    @decorate_constructor_parameter_types([str, int, int, int])
    def __init__(self, default_value='', min=0, max=10000, step=1, **kwargs):
        """
        Args:
            default_value (str):
            min (int):
            max (int):
            step (int):
            kwargs: See Widget.__init__()
        """
        super(Slider, self).__init__('range', default_value, **kwargs)
        self.attributes['min'] = str(min)
        self.attributes['max'] = str(max)
        self.attributes['step'] = str(step)

    def oninput(self, value):
        return self.eventManager.propagate(self.EVENT_ONINPUT, (value,))

    @decorate_set_on_listener("oninput", "(self,emitter,new_value)")
    def set_oninput_listener(self, callback, *userdata):
        """Register the listener for the oninput event.

        Note: the listener prototype have to be in the form on_slider_input(self, widget, value).
        """
        self.attributes[self.EVENT_ONINPUT] = \
            "var params={};params['value']=document.getElementById('%(id)s').value;" \
            "sendCallbackParam('%(id)s','%(evt)s',params);" % {'id': self.identifier, 'evt': self.EVENT_ONINPUT}
        self.eventManager.register_listener(self.EVENT_ONINPUT, callback, *userdata)


class ColorPicker(Input):

    @decorate_constructor_parameter_types([str])
    def __init__(self, default_value='#995500', **kwargs):
        """
        Args:
            default_value (str): hex rgb color string (#rrggbb)
            kwargs: See Widget.__init__()
        """
        super(ColorPicker, self).__init__('color', default_value, **kwargs)


class Date(Input):

    @decorate_constructor_parameter_types([str])
    def __init__(self, default_value='2015-04-13', **kwargs):
        """
        Args:
            default_value (str): date string (yyyy-mm-dd)
            kwargs: See Widget.__init__()
        """
        super(Date, self).__init__('date', default_value, **kwargs)


class GenericObject(Widget):
    """
    GenericObject widget - allows to show embedded object like pdf,swf..
    """

    @decorate_constructor_parameter_types([str])
    def __init__(self, filename, **kwargs):
        """
        Args:
            filename (str): URL
            kwargs: See Widget.__init__()
        """
        super(GenericObject, self).__init__(**kwargs)
        self.type = 'object'
        self.attributes['data'] = filename


class FileFolderNavigator(Widget):
    """FileFolderNavigator widget."""

    @decorate_constructor_parameter_types([bool, str, bool, bool])
    def __init__(self, multiple_selection, selection_folder, allow_file_selection, allow_folder_selection, **kwargs):
        super(FileFolderNavigator, self).__init__(**kwargs)
        self.set_layout_orientation(Widget.LAYOUT_VERTICAL)
        self.style['width'] = '100%'

        self.multiple_selection = multiple_selection
        self.allow_file_selection = allow_file_selection
        self.allow_folder_selection = allow_folder_selection
        self.selectionlist = []
        self.controlsContainer = Widget()
        self.controlsContainer.set_size('100%', '30px')
        self.controlsContainer.style['display'] = 'flex'
        self.controlsContainer.set_layout_orientation(Widget.LAYOUT_HORIZONTAL)
        self.controlBack = Button('Up')
        self.controlBack.set_size('10%', '100%')
        self.controlBack.set_on_click_listener(self.dir_go_back)
        self.controlGo = Button('Go >>')
        self.controlGo.set_size('10%', '100%')
        self.controlGo.set_on_click_listener(self.dir_go)
        self.pathEditor = TextInput()
        self.pathEditor.set_size('80%', '100%')
        self.pathEditor.style['resize'] = 'none'
        self.pathEditor.attributes['rows'] = '1'
        self.controlsContainer.append(self.controlBack)
        self.controlsContainer.append(self.pathEditor)
        self.controlsContainer.append(self.controlGo)

        self.itemContainer = Widget(width='100%',height=300)

        self.append(self.controlsContainer)
        self.append(self.itemContainer, key='items')  # defined key as this is replaced later

        self.folderItems = list()

        # fixme: we should use full paths and not all this chdir stuff
        self.chdir(selection_folder)  # move to actual working directory
        self._last_valid_path = selection_folder

    def get_selection_list(self):
        return self.selectionlist

    def populate_folder_items(self, directory):
        def _sort_files(a, b):
            if os.path.isfile(a) and os.path.isdir(b):
                return 1
            elif os.path.isfile(b) and os.path.isdir(a):
                return -1
            else:
                try:
                    if a[0] == '.':
                        a = a[1:]
                    if b[0] == '.':
                        b = b[1:]
                    return a.lower() > b.lower()
                except (IndexError, ValueError):
                    return a > b

        log.debug("FileFolderNavigator - populate_folder_items")

        if pyLessThan3:
            directory = directory.decode('utf-8')

        l = os.listdir(directory)
        l.sort(key=functools.cmp_to_key(_sort_files))

        # used to restore a valid path after a wrong edit in the path editor
        self._last_valid_path = directory
        # we remove the container avoiding graphic update adding items
        # this speeds up the navigation
        self.remove_child(self.itemContainer)
        # creation of a new instance of a itemContainer
        self.itemContainer = Widget(width='100%', height=300)
        self.itemContainer.set_layout_orientation(Widget.LAYOUT_VERTICAL)
        self.itemContainer.style['overflow-y'] = 'scroll'
        self.itemContainer.style['overflow-x'] = 'hidden'
        self.itemContainer.style['display'] = 'block'

        for i in l:
            full_path = os.path.join(directory, i)
            is_folder = not os.path.isfile(full_path)
            if (not is_folder) and (not self.allow_file_selection):
                continue
            fi = FileFolderItem(i, is_folder)
            fi.style['display'] = 'block'
            fi.set_on_click_listener(self.on_folder_item_click)  # navigation purpose
            fi.set_on_selection_listener(self.on_folder_item_selected)  # selection purpose
            self.folderItems.append(fi)
            self.itemContainer.append(fi)
        self.append(self.itemContainer, key='items')  # replace the old widget

    def dir_go_back(self, widget):
        curpath = os.getcwd()  # backup the path
        try:
            os.chdir(self.pathEditor.get_text())
            os.chdir('..')
            self.chdir(os.getcwd())
        except Exception as e:
            self.pathEditor.set_text(self._last_valid_path)
            log.error('error changing directory', exc_info=True)
        os.chdir(curpath)  # restore the path

    def dir_go(self, widget):
        # when the GO button is pressed, it is supposed that the pathEditor is changed
        curpath = os.getcwd()  # backup the path
        try:
            os.chdir(self.pathEditor.get_text())
            self.chdir(os.getcwd())
        except Exception as e:
            log.error('error going to directory', exc_info=True)
            self.pathEditor.set_text(self._last_valid_path)
        os.chdir(curpath)  # restore the path

    def chdir(self, directory):
        curpath = os.getcwd()  # backup the path
        log.debug("FileFolderNavigator - chdir: %s" % directory)
        for c in self.folderItems:
            self.itemContainer.remove_child(c)  # remove the file and folders from the view
        self.folderItems = []
        self.selectionlist = []  # reset selected file list
        os.chdir(directory)
        directory = os.getcwd()
        self.populate_folder_items(directory)
        self.pathEditor.set_text(directory)
        os.chdir(curpath)  # restore the path

    def on_folder_item_selected(self, folderitem):
        if folderitem.isFolder and (not self.allow_folder_selection):
            folderitem.set_selected(False)
            return

        if not self.multiple_selection:
            self.selectionlist = []
            for c in self.folderItems:
                c.set_selected(False)
            folderitem.set_selected(True)
        log.debug("FileFolderNavigator - on_folder_item_click")
        # when an item is clicked it is added to the file selection list
        f = os.path.join(self.pathEditor.get_text(), folderitem.get_text())
        if f in self.selectionlist:
            self.selectionlist.remove(f)
        else:
            self.selectionlist.append(f)

    def on_folder_item_click(self, folderitem):
        log.debug("FileFolderNavigator - on_folder_item_dblclick")
        # when an item is clicked two time
        f = os.path.join(self.pathEditor.get_text(), folderitem.get_text())
        if not os.path.isfile(f):
            self.chdir(f)

    def get_selected_filefolders(self):
        return self.selectionlist


class FileFolderItem(Widget):
    """FileFolderItem widget for the FileFolderNavigator"""

    EVENT_ONSELECTION = 'onselection'

    @decorate_constructor_parameter_types([str, bool])
    def __init__(self, text, is_folder=False, **kwargs):
        super(FileFolderItem, self).__init__(**kwargs)
        super(FileFolderItem, self).set_layout_orientation(Widget.LAYOUT_HORIZONTAL)
        self.style['margin'] = '3px'
        self.isFolder = is_folder
        self.attributes[self.EVENT_ONCLICK] = ''
        self.icon = Widget(_class='FileFolderItemIcon')
        self.icon.set_size(30, 30)
        # the icon click activates the onselection event, that is propagates to registered listener
        if is_folder:
            self.icon.set_on_click_listener(self.onclick)
        icon_file = '/res/folder.png' if is_folder else '/res/file.png'
        self.icon.style['background-image'] = "url('%s')" % icon_file
        self.label = Label(text)
        self.label.set_size(400, 30)
        self.label.set_on_click_listener(self.onselection)
        self.append(self.icon, key='icon')
        self.append(self.label, key='text')
        self.selected = False

    def onclick(self, widget):
        return self.eventManager.propagate(self.EVENT_ONCLICK, ())

    @decorate_set_on_listener("onclick", "(self,emitter)")
    def set_on_click_listener(self, callback, *userdata):
        self.eventManager.register_listener(self.EVENT_ONCLICK, callback, *userdata)

    def set_selected(self, selected):
        self.selected = selected
        self.label.style['font-weight'] = 'bold' if self.selected else 'normal'

    def onselection(self, widget):
        self.set_selected(not self.selected)
        return self.eventManager.propagate(self.EVENT_ONSELECTION, ())

    @decorate_set_on_listener("onselection", "(self,emitter)")
    def set_on_selection_listener(self, callback, *userdata):
        self.eventManager.register_listener(self.EVENT_ONSELECTION, callback, *userdata)

    def set_text(self, t):
        self.children['text'].set_text(t)

    def get_text(self):
        return self.children['text'].get_text()


class FileSelectionDialog(GenericDialog):
    """file selection dialog, it opens a new webpage allows the OK/CANCEL functionality
    implementing the "confirm_value" and "cancel_dialog" events."""

    EVENT_ONCONFIRMVALUE = 'confirm_value'

    @decorate_constructor_parameter_types([str, str, bool, str, bool, bool])
    def __init__(self, title='File dialog', message='Select files and folders',
                 multiple_selection=True, selection_folder='.',
                 allow_file_selection=True, allow_folder_selection=True, **kwargs):
        super(FileSelectionDialog, self).__init__(title, message, **kwargs)

        self.style['width'] = '475px'
        self.fileFolderNavigator = FileFolderNavigator(multiple_selection, selection_folder,
                                                       allow_file_selection,
                                                       allow_folder_selection)
        self.add_field('fileFolderNavigator', self.fileFolderNavigator)
        self.set_on_confirm_dialog_listener(self.confirm_value)

    def confirm_value(self, widget):
        """event called pressing on OK button.
           propagates the string content of the input field
        """
        self.hide()
        params = (self.fileFolderNavigator.get_selection_list(),)
        return self.eventManager.propagate(self.EVENT_ONCONFIRMVALUE, params)

    @decorate_set_on_listener("confirm_value", "(self,emitter,fileList)")
    def set_on_confirm_value_listener(self, callback, *userdata):
        """Register the listener for the on_confirm event.

        Note: the listener prototype have to be in the form
        on_file_selection_confirm(self, widget, selectedFileStringList).
        """
        self.eventManager.register_listener(self.EVENT_ONCONFIRMVALUE, callback, *userdata)


class MenuBar(Widget):

    @decorate_constructor_parameter_types([])
    def __init__(self, **kwargs):
        """
        Args:
            kwargs: See Widget.__init__()
        """
        super(MenuBar, self).__init__(**kwargs)
        self.type = 'nav'
        self.set_layout_orientation(Widget.LAYOUT_HORIZONTAL)


class Menu(Widget):
    """Menu widget can contain MenuItem."""

    @decorate_constructor_parameter_types([])
    def __init__(self, **kwargs):
        """
        Args:
            kwargs: See Widget.__init__()
        """
        super(Menu, self).__init__(**kwargs)
        self.type = 'ul'
        self.set_layout_orientation(Widget.LAYOUT_HORIZONTAL)


class MenuItem(Widget, _MixinTextualWidget):
    """MenuItem widget can contain other MenuItem."""

    @decorate_constructor_parameter_types([str])
    def __init__(self, text, **kwargs):
        """
        Args:
            text (str):
            kwargs: See Widget.__init__()
        """
        super(MenuItem, self).__init__(**kwargs)
        self.sub_container = None
        self.type = 'li'
        self.attributes[self.EVENT_ONCLICK] = ''
        self.set_text(text)

    def append(self, value, key=''):
        if self.sub_container is None:
            self.sub_container = Menu()
            super(MenuItem, self).append(self.sub_container, key='subcontainer')
        self.sub_container.append(value, key=key)


class TreeView(Widget):
    """TreeView widget can contain TreeItem."""

    @decorate_constructor_parameter_types([])
    def __init__(self, **kwargs):
        """
        Args:
            kwargs: See Widget.__init__()
        """
        super(TreeView, self).__init__(**kwargs)
        self.type = 'ul'


class TreeItem(Widget, _MixinTextualWidget):
    """TreeItem widget can contain other TreeItem."""

    @decorate_constructor_parameter_types([str])
    def __init__(self, text, **kwargs):
        """
        Args:
            text (str):
            kwargs: See Widget.__init__()
        """
        super(TreeItem, self).__init__(**kwargs)
        self.sub_container = None
        self.type = 'li'
        self.attributes[self.EVENT_ONCLICK] = \
            "sendCallback('%s','%s');" \
            "event.stopPropagation();event.preventDefault();" % (self.identifier, self.EVENT_ONCLICK)
        self.set_text(text)
        self.treeopen = False
        self.attributes['treeopen'] = 'false'
        self.attributes['has-subtree'] = 'false'

    def append(self, value, key=''):
        if self.sub_container is None:
            self.attributes['has-subtree'] = 'true'
            self.sub_container = TreeView()
            super(TreeItem, self).append(self.sub_container, key='subcontainer')
        self.sub_container.append(value, key=key)

    def onclick(self):
        self.treeopen = not self.treeopen
        if self.treeopen:
            self.attributes['treeopen'] = 'true'
        else:
            self.attributes['treeopen'] = 'false'
        super(TreeItem, self).onclick()


class FileUploader(Widget):
    """
    FileUploader widget:
        allows to upload multiple files to a specified folder.
        implements the onsuccess and onfailed events.
    """

    @decorate_constructor_parameter_types([str, bool])
    def __init__(self, savepath='./', multiple_selection_allowed=False, **kwargs):
        super(FileUploader, self).__init__(**kwargs)
        self._savepath = savepath
        self._multiple_selection_allowed = multiple_selection_allowed
        self.type = 'input'
        self.attributes['type'] = 'file'
        if multiple_selection_allowed:
            self.attributes['multiple'] = 'multiple'
        self.attributes['accept'] = '*.*'
        self.attributes[self.EVENT_ONCLICK] = ''
        self.EVENT_ON_SUCCESS = 'onsuccess'
        self.EVENT_ON_FAILED = 'onfailed'
        self.EVENT_ON_DATA = 'ondata'

        self.attributes[self.EVENT_ONCHANGE] = \
            "var files = this.files;" \
            "for(var i=0; i<files.length; i++){" \
            "uploadFile('%(id)s','%(evt_success)s','%(evt_failed)s','%(evt_data)s',files[i]);}" % {
                'id': self.identifier, 'evt_success': self.EVENT_ON_SUCCESS, 'evt_failed': self.EVENT_ON_FAILED,
                'evt_data': self.EVENT_ON_DATA}

    def onsuccess(self, filename):
        return self.eventManager.propagate(self.EVENT_ON_SUCCESS, (filename,))

    @decorate_set_on_listener("onsuccess", "(self,emitter,filename)")
    def set_on_success_listener(self, callback, *userdata):
        """Register the listener for the onsuccess event.

        Note: the listener prototype have to be in the form on_fileupload_success(self, widget, filename).
        """
        self.eventManager.register_listener(
                self.EVENT_ON_SUCCESS, callback, *userdata)

    def onfailed(self, filename):
        return self.eventManager.propagate(self.EVENT_ON_FAILED, (filename,))

    @decorate_set_on_listener("onfailed", "(self,emitter,filename)")
    def set_on_failed_listener(self, callback, *userdata):
        """Register the listener for the onfailed event.

        Note: the listener prototype have to be in the form on_fileupload_failed(self, widget, filename).
        """
        self.eventManager.register_listener(self.EVENT_ON_FAILED, callback, *userdata)

    def ondata(self, filedata, filename):
        with open(os.path.join(self._savepath, filename), 'wb') as f:
            f.write(filedata)
        return self.eventManager.propagate(self.EVENT_ON_DATA, (filedata, filename))

    @decorate_set_on_listener("ondata", "(self,emitter,filedata, filename)")
    def set_on_data_listener(self, callback, *userdata):
        """Register the listener for the ondata event.

        Note: the listener prototype have to be in the form on_fileupload_data(self, widget, filedata, filename),
            where filedata is the bytearray chunk.
        """
        self.eventManager.register_listener(self.EVENT_ON_DATA, callback, *userdata)


class FileDownloader(Widget, _MixinTextualWidget):
    """FileDownloader widget. Allows to start a file download."""

    @decorate_constructor_parameter_types([str, str, str])
    def __init__(self, text, filename, path_separator='/', **kwargs):
        super(FileDownloader, self).__init__(**kwargs)
        self.type = 'a'
        self.attributes['download'] = os.path.basename(filename)
        self.attributes['href'] = "/%s/download" % self.identifier
        self.set_text(text)
        self._filename = filename
        self._path_separator = path_separator

    def download(self):
        with open(self._filename, 'r+b') as f:
            content = f.read()
        headers = {'Content-type': 'application/octet-stream',
                   'Content-Disposition': 'attachment; filename="%s"' % os.path.basename(self._filename)}
        return [content, headers]


class Link(Widget, _MixinTextualWidget):

    @decorate_constructor_parameter_types([str, str, bool])
    def __init__(self, url, text, open_new_window=True, **kwargs):
        super(Link, self).__init__(**kwargs)
        self.type = 'a'
        self.attributes['href'] = url
        if open_new_window:
            self.attributes['target'] = "_blank"
        self.set_text(text)

    def get_url(self):
        return self.attributes['href']


class VideoPlayer(Widget):
    # some constants for the events
    EVENT_ONENDED = 'onended'

    @decorate_constructor_parameter_types([str, str, bool, bool])
    def __init__(self, video, poster=None, autoplay=False, loop=False, **kwargs):
        super(VideoPlayer, self).__init__(**kwargs)
        self.type = 'video'
        self.attributes['src'] = video
        self.attributes['preload'] = 'auto'
        self.attributes['controls'] = None
        self.attributes['poster'] = poster
        self.set_autoplay(autoplay)
        self.set_loop(loop)

    def set_autoplay(self, autoplay):
        if autoplay:
            self.attributes['autoplay'] = 'true'
        else:
            self.attributes.pop('autoplay', None)

    def set_loop(self, loop):
        """Sets the VideoPlayer to restart video when finished.

        Note: If set as True the event onended will not fire."""

        if loop:
            self.attributes['loop'] = 'true'
        else:
            self.attributes.pop('loop', None)

    def onended(self):
        """Called when the media has been played and reached the end."""
        return self.eventManager.propagate(self.EVENT_ONENDED, ())

    @decorate_set_on_listener("onended", "(self,emitter)")
    def set_on_ended_listener(self, callback, *userdata):
        """Registers the listener for the VideoPlayer.onended event.

        Note: the listener prototype have to be in the form on_video_ended(self, widget).

        Args:
            callback (function): Callback function pointer.
        """
        self.attributes['onended'] = "sendCallback('%s','%s');" \
            "event.stopPropagation();event.preventDefault();" % (self.identifier, self.EVENT_ONENDED)
        self.eventManager.register_listener(self.EVENT_ONENDED, callback, *userdata)


class Svg(Widget):
    """svg widget - is a container for graphic widgets such as SvgCircle, SvgLine and so on."""

    @decorate_constructor_parameter_types([int, int])
    def __init__(self, width, height, **kwargs):
        """
        Args:
            width (int): the viewport width in pixel
            height (int): the viewport height in pixel
            kwargs: See Widget.__init__()
        """
        super(Svg, self).__init__(**kwargs)
        self.set_size(width, height)
        self.attributes['width'] = width
        self.attributes['height'] = height
        self.type = 'svg'

    def set_viewbox(self, x, y, w, h):
        """Sets the origin and size of the viewbox, describing a virtual view area.

        Args:
            x (int): x coordinate of the viewbox origin
            y (int): y coordinate of the viewbox origin
            w (int): width of the viewbox
            h (int): height of the viewbox
        """
        self.attributes['viewBox'] = "%s %s %s %s" % (x, y, w, h)
        self.attributes['preserveAspectRatio'] = 'none'


class SvgShape(Widget):
    """svg shape generic widget. Consists of a position, a fill color and a stroke."""

    @decorate_constructor_parameter_types([int, int, int])
    def __init__(self, x, y, **kwargs):
        """
        Args:
            x (int): the x coordinate
            y (int): the y coordinate
            kwargs: See Widget.__init__()
        """
        super(SvgShape, self).__init__(**kwargs)
        self.set_position(x, y)
        self.set_stroke()

    def set_position(self, x, y):
        """Sets the shape position.

        Args:
            x (int): the x coordinate
            y (int): the y coordinate
        """
        self.attributes['x'] = str(x)
        self.attributes['y'] = str(y)

    def set_stroke(self, width=1, color='black'):
        """Sets the stroke properties.

        Args:
            width (int): stroke width
            color (str): stroke color
        """
        self.attributes['stroke'] = color
        self.attributes['stroke-width'] = str(width)

    def set_fill(self, color='black'):
        """Sets the fill color.

        Args:
            color (str): stroke color
        """
        self.attributes['fill'] = color


class SvgRectangle(SvgShape):
    """svg rectangle - a rectangle represented filled and with a stroke."""

    @decorate_constructor_parameter_types([int, int, int])
    def __init__(self, x, y, w, h, **kwargs):
        """
        Args:
            x (int): the x coordinate of the top left corner of the rectangle
            y (int): the y coordinate of the top left corner of the rectangle
            w (int): width of the rectangle
            h (int): height of the rectangle
            kwargs: See Widget.__init__()
        """
        super(SvgRectangle, self).__init__(x, y, **kwargs)
        self.set_size(w, h)
        self.type = 'rect'

    def set_size(self, w, h):
        """ Sets the rectangle size.

        Args:
            w (int): width of the rectangle
            h (int): height of the rectangle
        """
        self.attributes['width'] = str(w)
        self.attributes['height'] = str(h)


class SvgCircle(SvgShape):
    """svg circle - a circle represented filled and with a stroke."""

    @decorate_constructor_parameter_types([int, int, int])
    def __init__(self, x, y, radius, **kwargs):
        """
        Args:
            x (int): the x center point of the circle
            y (int): the y center point of the circle
            radius (int): the circle radius
            kwargs: See Widget.__init__()
        """
        super(SvgCircle, self).__init__(x, y, **kwargs)
        self.set_radius(radius)
        self.type = 'circle'

    def set_radius(self, radius):
        """Sets the circle radius.

        Args:
            radius (int): the circle radius
        """
        self.attributes['r'] = radius

    def set_position(self, x, y):
        """Sets the circle position.

        Args:
            x (int): the x coordinate
            y (int): the y coordinate
        """
        self.attributes['cx'] = str(x)
        self.attributes['cy'] = str(y)


class SvgLine(Widget):

    @decorate_constructor_parameter_types([int, int, int, int])
    def __init__(self, x1, y1, x2, y2, **kwargs):
        super(SvgLine, self).__init__(**kwargs)
        self.set_coords(x1, y1, x2, y2)
        self.set_stroke()
        self.type = 'line'

    def set_coords(self, x1, y1, x2, y2):
        self.set_p1(x1, y1)
        self.set_p2(x2, y2)

    def set_p1(self, x1, y1):
        self.attributes['x1'] = x1
        self.attributes['y1'] = y1

    def set_p2(self, x2, y2):
        self.attributes['x2'] = x2
        self.attributes['y2'] = y2

    def set_stroke(self, width=1, color='black'):
        self.style['stroke'] = color
        self.style['stroke-width'] = str(width)


class SvgPolyline(Widget):

    @decorate_constructor_parameter_types([int])
    def __init__(self, _maxlen=None, **kwargs):
        super(SvgPolyline, self).__init__(**kwargs)
        self.set_stroke()
        self.style['fill'] = 'none'
        self.type = 'polyline'
        self.coordsX = collections.deque(maxlen=_maxlen)
        self.coordsY = collections.deque(maxlen=_maxlen)
        self.maxlen = _maxlen  # no limit
        self.attributes['points'] = ''
        self.attributes['vector-effect'] = 'non-scaling-stroke'

    def add_coord(self, x, y):
        if len(self.coordsX) == self.maxlen:
            spacepos = self.attributes['points'].find(' ')
            if spacepos > 0:
                self.attributes['points'] = self.attributes['points'][spacepos + 1:]
        self.coordsX.append(x)
        self.coordsY.append(y)
        self.attributes['points'] += "%s,%s " % (x, y)

    def set_stroke(self, width=1, color='black'):
        self.style['stroke'] = color
        self.style['stroke-width'] = str(width)


class SvgText(SvgShape, _MixinTextualWidget):

    @decorate_constructor_parameter_types([int, int, str])
    def __init__(self, x, y, text, **kwargs):
        super(SvgText, self).__init__(x, y, **kwargs)
        self.type = 'text'
        self.set_fill()
        self.set_stroke(0)
        self.set_text(text)<|MERGE_RESOLUTION|>--- conflicted
+++ resolved
@@ -212,7 +212,6 @@
             if isinstance(s, type('')):
                 innerHTML = innerHTML + unicode(s)
             elif isinstance(s, type(u'')):
-<<<<<<< HEAD
                 innerHTML = innerHTML + s.encode('utf-8')
             else:
                 try:
@@ -236,19 +235,6 @@
         else:
             changed_widgets.update(local_changed_widgets)
         return self._backup_repr
-=======
-                innerHTML = innerHTML + s
-            elif include_children:
-                innerHTML = innerHTML + s.repr(client)
-
-        html = u'<%s %s %s>%s</%s>' % (self.type,
-                                   u' '.join(u'%s="%s"' % (k, v) if v is not None else k for k, v in
-                                            self.attributes.items()),
-                                   (u'class="%s"' % u' '.join(self._classes)) if self._classes else u'',
-                                   innerHTML,
-                                   self.type)
-        return html
->>>>>>> bb9133bd
 
     def add_class(self, cls):
         self._classes.append(cls)
