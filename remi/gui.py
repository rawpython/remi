--- conflicted
+++ resolved
@@ -1657,11 +1657,6 @@
         if single_line:
             self.style['resize'] = 'none'
             self.attributes['rows'] = '1'
-<<<<<<< HEAD
-            self.attributes[self.EVENT_ONKEYDOWN] = "if((event.charCode||event.keyCode)==13){" \
-                "event.keyCode = 0;event.charCode = 0; document.body.tabIndex=100000; document.body.focus(); document.body.blur(); document.getElementById('%(id)s').blur();" \
-                "return false;}" % {'id': self.identifier}
-=======
             self.attributes[self.EVENT_ONINPUT] = """
                 var elem = document.getElementById('%(emitter_identifier)s');
                 var enter_pressed = (elem.value.indexOf('\\n') > -1);
@@ -1676,7 +1671,6 @@
         #        var params={};params['new_value']=elem.value;
         #        sendCallbackParam('%(emitter_identifier)s','%(event_name)s',params);
         #        """ % {'emitter_identifier': str(self.identifier), 'event_name': Widget.EVENT_ONCHANGE}
->>>>>>> 2b860cd6
 
         self.set_value('')
 
@@ -1737,19 +1731,11 @@
         """
         return (new_value, keycode)
 
-<<<<<<< HEAD
-    @decorate_set_on_listener("(self, emitter, new_value)")
-    @decorate_event_js("var params={};params['new_value']=document.getElementById('%(emitter_identifier)s').value;" \
-            "sendCallbackParam('%(emitter_identifier)s','%(event_name)s',params);if((event.charCode||event.keyCode)==13){" \
-            "event.keyCode = 0;event.charCode = 0; document.body.tabIndex=100000; document.body.focus(); document.body.blur(); document.getElementById('%(emitter_identifier)s').blur(); return false;}")
-    def onkeydown(self, new_value):
-=======
     @decorate_set_on_listener("(self, emitter, new_value, keycode)")
     @decorate_event_js("""var elem=document.getElementById('%(emitter_identifier)s');
             var params={};params['new_value']=elem.value;params['keycode']=(event.which||event.keyCode);
             sendCallbackParam('%(emitter_identifier)s','%(event_name)s',params);""")
     def onkeydown(self, new_value, keycode):
->>>>>>> 2b860cd6
         """Called when the user types a key into the TextInput.
 
         Note: This event can't be registered together with Widget.onchange.
