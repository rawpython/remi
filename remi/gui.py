--- conflicted
+++ resolved
@@ -444,11 +444,8 @@
     EVENT_ONUPDATE = 'onupdate'
 
     @decorate_constructor_parameter_types([])
-<<<<<<< HEAD
-    def __init__(self, *args, **kwargs):
-=======
-    def __init__(self, children = None, style = {}, **kwargs):
->>>>>>> b745dea8
+    def __init__(self, children = None, style = {}, *args, **kwargs):
+
         """
         Args:
             children (Widget, or iterable of Widgets): The child to be appended. In case of a dictionary,
@@ -1428,15 +1425,6 @@
             key (str): The unique string identifier for the child. Ignored in case of iterable 'value'
                 param.
         """
-<<<<<<< HEAD
-        if isinstance(item, type('')) or isinstance(item, type(u'')):
-            item = ListItem(item)
-        elif not isinstance(item, ListItem):
-            raise ValueError("item must be text or a ListItem instance")
-        item.onclick.connect(self.onselection)
-        item.attributes['selected'] = False
-        super(ListView, self).append(item, key=key)
-=======
         if isinstance(value, type('')) or isinstance(value, type(u'')):
             value = ListItem(value)
 
@@ -1444,15 +1432,14 @@
         if type(value) in (list, tuple, dict):
             for k in keys:
                 if self.children[k].attributes[self.EVENT_ONCLICK] == '':
-                    self.children[k].set_on_click_listener(self.onselection)
+                    self.children[k].onclick.connect(self.onselection)
                 self.children[k].attributes['selected'] = False
         else:
             # if an event listener is already set for the added item, it will not generate a selection event
             if value.attributes[self.EVENT_ONCLICK] == '':
-                value.set_on_click_listener(self.onselection)
+                value.onclick.connect(self.onselection)
             value.attributes['selected'] = False
         return keys
->>>>>>> b745dea8
 
     def empty(self):
         """Removes all children from the list"""
@@ -1761,20 +1748,14 @@
             self.append(tr, str(row_index))
             row_index = row_index + 1
 
-<<<<<<< HEAD
-    def append(self, row, key=''):
-        super(Table, self).append(row, key)
-        row.on_row_item_click.connect(self.on_table_row_click)
-=======
     def append(self, value, key=''):
         keys = super(Table, self).append(value, key)
         if type(value) in (list, tuple, dict):
             for k in keys:
-                self.children[k].set_on_row_item_click_listener(self.on_table_row_click)
+                self.children[k].on_row_item_click.connect(self.on_table_row_click)
         else:
-            value.set_on_row_item_click_listener(self.on_table_row_click)
+            value.on_row_item_click.connect(self.on_table_row_click)
         return keys
->>>>>>> b745dea8
 
     @decorate_set_on_listener("(self, emitter, row, item)")
     @decorate_event
@@ -1938,22 +1919,16 @@
         self.type = 'tr'
         self.style['float'] = 'none'
 
-<<<<<<< HEAD
-    def append(self, item, key=''):
-        super(TableRow, self).append(item, key)
-        item.onclick.connect(self.on_row_item_click)
-=======
     def append(self, value, key=''):
         if isinstance(value, type('')) or isinstance(value, type(u'')):
             value = TableItem(value)
         keys = super(TableRow, self).append(value, key)
         if type(value) in (list, tuple, dict):
             for k in keys:
-                self.children[k].set_on_click_listener(self.on_row_item_click)
+                self.children[k].onclick.connect(self.on_row_item_click)
         else:
-            value.set_on_click_listener(self.on_row_item_click)
+            value.onclick.connect(self.on_row_item_click)
         return keys
->>>>>>> b745dea8
 
     @decorate_set_on_listener("(self, emitter, item)")
     @decorate_event
