--- conflicted
+++ resolved
@@ -99,27 +99,6 @@
     return None
 
 
-<<<<<<< HEAD
-def get_instance_key(handler):
-    if not handler.server.multiple_instance:
-        # overwrite the key value, so all clients will point the same
-        # instance
-        return 0
-    ip = handler.client_address[0]
-    unique_port = getattr(handler.server, 'websocket_address', handler.server.server_address)[1]
-    return ip, unique_port
-=======
-# noinspection PyPep8Naming
-class ThreadedWebsocketServer(socketserver.ThreadingMixIn, socketserver.TCPServer):
-    allow_reuse_address = True
-    daemon_threads = False
-
-    def __init__(self, server_address, RequestHandlerClass, multiple_instance):
-        socketserver.TCPServer.__init__(self, server_address, RequestHandlerClass)
-        self.multiple_instance = multiple_instance
->>>>>>> 0a6db5d9
-
-
 class WebSocketsHandler(socketserver.StreamRequestHandler):
 
     magic = b'258EAFA5-E914-47DA-95CA-C5AB0DC85B11'
@@ -212,17 +191,12 @@
         self.request.send(out)
 
     def handshake(self):
-<<<<<<< HEAD
-        #data = self.request.recv(1024).strip()
-        key = self.headers['Sec-WebSocket-Key']# data.decode().split('Sec-WebSocket-Key: ')[1].split('\r\n')[0]
-=======
         self._log.debug('handshake')
-        data = self.request.recv(1024).strip()
-        self.session = int(data.decode().split('Cookie: ')[1].split('\r\n')[0].split("session=")[-1])
+        key = self.headers['Sec-WebSocket-Key']
+        self.session = int(self.headers['Cookie: '].split("session=")[-1])
         if not self.session in clients.keys():
             return
-        key = data.decode().split('Sec-WebSocket-Key: ')[1].split('\r\n')[0]
->>>>>>> 0a6db5d9
+
         digest = hashlib.sha1((key.encode("utf-8")+self.magic))
         digest = digest.digest()
         digest = base64.b64encode(digest)
@@ -423,12 +397,7 @@
 
         if not(self.session in clients):
             runtimeInstances[str(id(self))] = self
-<<<<<<< HEAD
-            clients[k] = self
-=======
             clients[self.session] = self
-        wshost, wsport = self.server.websocket_address
->>>>>>> 0a6db5d9
 
         net_interface_ip = self.connection.getsockname()[0]
         if self.server.host_name is not None:
