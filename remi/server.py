--- conflicted
+++ resolved
@@ -189,8 +189,10 @@
     def handshake(self):
         self._log.debug('handshake')
         key = self.headers['Sec-WebSocket-Key']
-        self.session = int(self.headers['Cookie: '].split("session=")[-1])
+        self.session = int(self.headers['cookie'].split("session=")[-1])
+        print("websocket session ##############" + str(self.session))
         if not self.session in clients.keys():
+            print("<><><>unknown key")
             return
 
         digest = hashlib.sha1((key.encode("utf-8")+self.magic))
@@ -212,18 +214,12 @@
 
         self.send_message(_MSG_ACK)
 
-        k = get_instance_key(self)
-        with clients[k].update_lock:
+        with clients[self.session].update_lock:
             # noinspection PyBroadException
             try:
                 # saving the websocket in order to update the client
-<<<<<<< HEAD
                 if self not in clients[self.session].websockets:
                     clients[self.session].websockets.append(self)
-=======
-                if self not in clients[k].websockets:
-                    clients[k].websockets.append(self)
->>>>>>> 9248e5b5
 
                 # parsing messages
                 chunks = message.split('/')
@@ -312,18 +308,15 @@
         self.session = 0
         #cheching previously defined session
         if 'cookie' in self.headers:
-            print(">>>>>>>self.headers['cookie'] %s"%str(self.headers['cookie']))
             self.session = int(self.headers['cookie'].split("session=")[-1])
             #if not a valid session id
             if not self.session in clients.keys():
-                print("session id %s not in clients %s"%(self.session, str(clients.keys())))
                 self.session = 0
 
         #if no session id
         if self.session == 0:
             if self.server.multiple_instance:
                 self.session = int(time.time()*1000)
-            print("_________setting up session %s"%self.session)
             #send session to browser
             self.send_response(200)
             del self.headers['cookie']
@@ -339,75 +332,11 @@
 
         websocket_timeout_timer_ms = str(self.server.websocket_timeout_timer_ms)
         pending_messages_queue_length = str(self.server.pending_messages_queue_length)
-        clients[k].update_interval = self.server.update_interval
+        clients[self.session].update_interval = self.server.update_interval
 
         # refreshing the script every instance() call, beacuse of different net_interface_ip connections
         # can happens for the same 'k'
-<<<<<<< HEAD
         clients[self.session].js_body_end = """
-<script>
-// from http://stackoverflow.com/questions/5515869/string-length-in-bytes-in-javascript
-// using UTF8 strings I noticed that the javascript .length of a string returned less
-// characters than they actually were
-var pendingSendMessages = [];
-var ws = null;
-var comTimeout = null;
-var failedConnections = 0;
-
-function byteLength(str) {
-  // returns the byte length of an utf8 string
-  var s = str.length;
-  for (var i=str.length-1; i>=0; i--) {
-    var code = str.charCodeAt(i);
-    if (code > 0x7f && code <= 0x7ff) s++;
-    else if (code > 0x7ff && code <= 0xffff) s+=2;
-    if (code >= 0xDC00 && code <= 0xDFFF) i--; //trail surrogate
-  }
-  return s;
-}
-
-var paramPacketize = function (ps){
-    var ret = '';
-    for (var pkey in ps) {
-        if( ret.length>0 )ret = ret + '|';
-        var pstring = pkey+'='+ps[pkey];
-        var pstring_length = byteLength(pstring);
-        pstring = pstring_length+'|'+pstring;
-        ret = ret + pstring;
-    }
-    return ret;
-};
-
-function openSocket(){
-    try{
-        ws = new WebSocket('ws://%s:%s/');
-        console.debug('opening websocket');
-        ws.onopen = websocketOnOpen;
-        ws.onmessage = websocketOnMessage;
-        ws.onclose = websocketOnClose;
-        ws.onerror = websocketOnError;
-    }catch(ex){ws=false;alert('websocketnot supported or server unreachable');}
-}
-
-openSocket();
-
-function websocketOnMessage (evt){
-    var received_msg = evt.data;
-
-    if( received_msg[0]=='0' ){ /*show_window*/
-        var index = received_msg.indexOf(',')+1;
-        /*var idRootNodeWidget = received_msg.substr(0,index-1);*/
-        var content = received_msg.substr(index,received_msg.length-index);
-
-        document.body.innerHTML = '<div id="loading" style="display: none;"><div id="loading-animation"></div></div>';
-        document.body.innerHTML += decodeURIComponent(content);
-    }else if( received_msg[0]=='1' ){ /*update_widget*/
-        var focusedElement=-1;
-        if (document.activeElement)
-        {
-            focusedElement = document.activeElement.id;
-=======
-        clients[k].js_body_end = """
         <script>
         // from http://stackoverflow.com/questions/5515869/string-length-in-bytes-in-javascript
         // using UTF8 strings I noticed that the javascript .length of a string returned less
@@ -427,7 +356,6 @@
             if (code >= 0xDC00 && code <= 0xDFFF) i--; //trail surrogate
         }
         return s;
->>>>>>> 9248e5b5
         }
 
         var paramPacketize = function (ps){
@@ -560,41 +488,6 @@
 
             console.debug('failed connections=' + failedConnections + ' queued messages=' + pendingSendMessages.length);
 
-<<<<<<< HEAD
-        while(pendingSendMessages.length>0){
-            ws.send(pendingSendMessages.shift()); /*whithout checking ack*/
-        }
-    }
-    else{
-        console.debug('onopen fired but the socket readyState was not 1');
-    }
-};
-
-function uploadFile(widgetID, eventSuccess, eventFail, eventData, file){
-    var url = '/';
-    var xhr = new XMLHttpRequest();
-    var fd = new FormData();
-    xhr.open('POST', url, true);
-    xhr.setRequestHeader('filename', file.name);
-    xhr.setRequestHeader('listener', widgetID);
-    xhr.setRequestHeader('listener_function', eventData);
-    xhr.onreadystatechange = function() {
-        if (xhr.readyState == 4 && xhr.status == 200) {
-            /* Every thing ok, file uploaded */
-            var params={};params['filename']=file.name;
-            sendCallbackParam(widgetID, eventSuccess,params);
-            console.log('upload success: ' + file.name);
-        }else if(xhr.status == 400){
-            var params={};params['filename']=file.name;
-            sendCallbackParam(widgetID,eventFail,params);
-            console.log('upload failed: ' + file.name);
-        }
-    };
-    fd.append('upload_file', file);
-    xhr.send(fd);
-};
-</script>""" % (net_interface_ip, self.server.server_address[1] , pending_messages_queue_length, websocket_timeout_timer_ms)
-=======
             if(failedConnections > 3) {
 
                 // check if the server has been restarted - which would give it a new websocket address,
@@ -670,8 +563,8 @@
             fd.append('upload_file', file);
             xhr.send(fd);
         };
-        </script>""" % (net_interface_ip, wsport, pending_messages_queue_length, websocket_timeout_timer_ms)
->>>>>>> 9248e5b5
+        </script>""" % (net_interface_ip, self.server.server_address[1] , pending_messages_queue_length, websocket_timeout_timer_ms)
+        
 
         # add built in js, extend with user js
         clients[self.session].js_body_end += ('\n' + '\n'.join(self._get_list_from_app_args('js_body_end')))
@@ -689,36 +582,18 @@
         clients[self.session].js_body_start = '\n'.join(self._get_list_from_app_args('js_body_start'))
         clients[self.session].js_head = '\n'.join(self._get_list_from_app_args('js_head'))
 
-<<<<<<< HEAD
+        self.client = clients[self.session]
+
         if not hasattr(clients[self.session], 'websockets'):
             clients[self.session].websockets = []
 
-        self.client = clients[self.session]
-
-        if update_thread is None:
-            # we need to, at least, ping the websockets to keep them alive. we might also ping more frequently if the
-            # user requested we do so
-            ping_time = self.server.websocket_timeout_timer_ms / 2000.0  # twice the timeout in ms
-            if self.server.update_interval is None:
-                interval = ping_time
-            else:
-                interval = min(ping_time, self.server.update_interval)
-            update_thread = _UpdateThread(interval)
-            update_event.set()  # update now
-=======
-        self.client = clients[k]
-
-        if not hasattr(clients[k], 'websockets'):
-            clients[k].websockets = []
-
-        if not hasattr(clients[k], '_need_update_flag'):
-            clients[k]._need_update_flag = False
-            clients[k]._stop_update_flag = False
-            if clients[k].update_interval > 0:
-                clients[k]._update_thread = threading.Thread(target=self._idle_loop)
-                clients[k]._update_thread.setDaemon(True)
-                clients[k]._update_thread.start()
->>>>>>> 9248e5b5
+        if not hasattr(clients[self.session], '_need_update_flag'):
+            clients[self.session]._need_update_flag = False
+            clients[self.session]._stop_update_flag = False
+            if clients[self.session].update_interval > 0:
+                clients[self.session]._update_thread = threading.Thread(target=self._idle_loop)
+                clients[self.session]._update_thread.setDaemon(True)
+                clients[self.session]._update_thread.start()
 
     def main(self, *_):
         """ Subclasses of App class *must* declare a main function
@@ -766,24 +641,12 @@
         self._need_update_flag = False
 
     def set_root_widget(self, widget):
-<<<<<<< HEAD
-        global update_lock
-        self.root = widget
-        # here we check if the root window has changed
-        for ws in self.websockets:
-            try:
-                html = self.root.repr(self)
-                ws.send_message('0' + self.root.identifier + ',' + to_websocket(html))  # #0==show_window message
-            except Exception:
-                self.websockets.remove(ws)
-=======
         if self.root:
             if 'data-parent-widget' in self.root.attributes:
                 self.root.disable_refresh()
                 del self.root.attributes['data-parent-widget']
                 self.root.enable_refresh()
         self.root = widget
->>>>>>> 9248e5b5
 
         self.root.disable_refresh()
         self.root.attributes['data-parent-widget'] = str(id(self))
@@ -802,11 +665,8 @@
                 self._log.error("sending websocket spontaneous message", exc_info=True)
                 try:
                     self.client.websockets.remove(ws)
-<<<<<<< HEAD
-=======
                 except:
                     self._log.error("unable to remove websocket client - already not in list", exc_info=True)
->>>>>>> 9248e5b5
 
     def execute_javascript(self, code):
         self._send_spontaneous_websocket_message(_MSG_JS + code)
