--- conflicted
+++ resolved
@@ -350,10 +350,8 @@
             
             head = gui.HEAD(self.server.title, 
                 net_interface_ip, pending_messages_queue_length, websocket_timeout_timer_ms)
-            with open(self._get_static_file('style.css'), 'rb') as f:
-                md5 = hashlib.md5(f.read()).hexdigest()
             # use the default css, but append a version based on its hash, to stop browser caching
-            head.add_child('internal_css', "<link href='/res/style.css?%s' rel='stylesheet' />\n" % md5)
+            head.add_child('internal_css', "<link href='/res:style.css' rel='stylesheet' />\n")
             
             body = gui.BODY()
             body.onload.connect(self.onload)
@@ -390,78 +388,10 @@
 
             self.update_lock = client.update_lock
 
-<<<<<<< HEAD
-                while(pendingSendMessages.length>0){
-                    ws.send(pendingSendMessages.shift()); /*without checking ack*/
-                }
-            }
-            else{
-                console.debug('onopen fired but the socket readyState was not 1');
-            }
-        };
-
-        function uploadFile(widgetID, eventSuccess, eventFail, eventData, file){
-            var url = '/';
-            var xhr = new XMLHttpRequest();
-            var fd = new FormData();
-            xhr.open('POST', url, true);
-            xhr.setRequestHeader('filename', file.name);
-            xhr.setRequestHeader('listener', widgetID);
-            xhr.setRequestHeader('listener_function', eventData);
-            xhr.onreadystatechange = function() {
-                if (xhr.readyState == 4 && xhr.status == 200) {
-                    /* Every thing ok, file uploaded */
-                    var params={};params['filename']=file.name;
-                    sendCallbackParam(widgetID, eventSuccess,params);
-                    console.log('upload success: ' + file.name);
-                }else if(xhr.status == 400){
-                    var params={};params['filename']=file.name;
-                    sendCallbackParam(widgetID,eventFail,params);
-                    console.log('upload failed: ' + file.name);
-                }
-            };
-            fd.append('upload_file', file);
-            xhr.send(fd);
-        };
-        </script>""" % {'host':net_interface_ip, 
-                        'max_pending_messages':pending_messages_queue_length, 
-                        'messaging_timeout':websocket_timeout_timer_ms}
-
-        # add built in js, extend with user js
-        clients[self.session].js_body_end += ('\n' + '\n'.join(self._get_list_from_app_args('js_body_end')))
-        # use the default css, but append a version based on its hash, to stop browser caching
-        with open(self._get_static_file('/res:style.css'), 'rb') as f:
-            # md5 = hashlib.md5(f.read()).hexdigest()
-            #clients[self.session].css_head = "<link href='/res:style.css?%s' rel='stylesheet' />\n" % md5
-            clients[self.session].css_head = "<link href='/res:style.css' rel='stylesheet' />\n"
-        # add built in css, extend with user css
-        clients[self.session].css_head += ('\n' + '\n'.join(self._get_list_from_app_args('css_head')))
-
-        # add user supplied extra html,css,js
-        clients[self.session].html_head = '\n'.join(self._get_list_from_app_args('html_head'))
-        clients[self.session].html_body_start = '\n'.join(self._get_list_from_app_args('html_body_start'))
-        clients[self.session].html_body_end = '\n'.join(self._get_list_from_app_args('html_body_end'))
-        clients[self.session].js_body_start = '\n'.join(self._get_list_from_app_args('js_body_start'))
-        clients[self.session].js_head = '\n'.join(self._get_list_from_app_args('js_head'))
-
-        self.client = clients[self.session]
-
-        if not hasattr(clients[self.session], 'websockets'):
-            clients[self.session].websockets = []
-
-        if not hasattr(clients[self.session], '_need_update_flag'):
-            clients[self.session]._need_update_flag = False
-            clients[self.session]._stop_update_flag = False
-            if clients[self.session].update_interval > 0:
-                clients[self.session]._update_thread = threading.Thread(target=self._idle_loop)
-                clients[self.session]._update_thread.setDaemon(True)
-                clients[self.session]._update_thread.start()
-=======
             self.update_interval = client.update_interval
             self._need_update_flag = client._need_update_flag
             if hasattr(client, '_update_thread'):
                 self._update_thread = client._update_thread
->>>>>>> 2b860cd6
 
     def main(self, *_):
         """ Subclasses of App class *must* declare a main function
